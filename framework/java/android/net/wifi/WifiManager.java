--- conflicted
+++ resolved
@@ -564,8 +564,6 @@
     public static final String ACTION_PICK_WIFI_NETWORK = "android.net.wifi.PICK_WIFI_NETWORK";
 
     /**
-<<<<<<< HEAD
-=======
      * Activity Action: Show UI to get user approval to enable WiFi.
      * <p>Input: {@link android.content.Intent#EXTRA_PACKAGE_NAME} string extra with
      *           the name of the app requesting the action.
@@ -588,7 +586,6 @@
     public static final String ACTION_REQUEST_DISABLE = "android.net.wifi.action.REQUEST_DISABLE";
 
     /**
->>>>>>> a2a19d84
      * Internally used Wi-Fi lock mode representing the case were no locks are held.
      * @hide
      */
