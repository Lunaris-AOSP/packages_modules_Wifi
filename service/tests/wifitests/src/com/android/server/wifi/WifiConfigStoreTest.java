--- conflicted
+++ resolved
@@ -509,12 +509,7 @@
     @Test
     public void testReadWifiConfigStoreData() throws Exception {
         // Setup network list.
-<<<<<<< HEAD
-        NetworkListStoreData networkList =
-                new NetworkListUserStoreData(mContext, mWifiConfigStoreMigrationDataHolder);
-=======
         NetworkListStoreData networkList = new NetworkListUserStoreData(mContext);
->>>>>>> c1816a4f
         mWifiConfigStore.registerStoreData(networkList);
         WifiConfiguration openNetwork = WifiConfigurationTestUtil.createOpenNetwork();
         openNetwork.creatorName = TEST_CREATOR_NAME;
@@ -550,12 +545,7 @@
         mWifiConfigStore.switchUserStoresAndRead(mUserStores);
 
         // Setup network list store data.
-<<<<<<< HEAD
-        NetworkListStoreData networkList =
-                new NetworkListUserStoreData(mContext, mWifiConfigStoreMigrationDataHolder);
-=======
         NetworkListStoreData networkList = new NetworkListUserStoreData(mContext);
->>>>>>> c1816a4f
         mWifiConfigStore.registerStoreData(networkList);
         WifiConfiguration openNetwork = WifiConfigurationTestUtil.createOpenNetwork();
         openNetwork.creatorName = TEST_CREATOR_NAME;
