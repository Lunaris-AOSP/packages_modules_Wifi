/*
 * Copyright (C) 2010 The Android Open Source Project
 *
 * Licensed under the Apache License, Version 2.0 (the "License");
 * you may not use this file except in compliance with the License.
 * You may obtain a copy of the License at
 *
 *      http://www.apache.org/licenses/LICENSE-2.0
 *
 * Unless required by applicable law or agreed to in writing, software
 * distributed under the License is distributed on an "AS IS" BASIS,
 * WITHOUT WARRANTIES OR CONDITIONS OF ANY KIND, either express or implied.
 * See the License for the specific language governing permissions and
 * limitations under the License.
 */

package com.android.server.wifi;

import static android.net.wifi.WifiManager.WIFI_AP_STATE_DISABLED;
import static android.net.wifi.WifiManager.WIFI_AP_STATE_DISABLING;
import static android.net.wifi.WifiManager.WIFI_AP_STATE_ENABLED;
import static android.net.wifi.WifiManager.WIFI_AP_STATE_ENABLING;
import static android.net.wifi.WifiManager.WIFI_AP_STATE_FAILED;
import static android.net.wifi.WifiManager.WIFI_STATE_DISABLED;
import static android.net.wifi.WifiManager.WIFI_STATE_DISABLING;
import static android.net.wifi.WifiManager.WIFI_STATE_ENABLED;
import static android.net.wifi.WifiManager.WIFI_STATE_ENABLING;
/**
 * TODO:
 * Deprecate WIFI_STATE_UNKNOWN
 */
import static android.net.wifi.WifiManager.WIFI_STATE_UNKNOWN;

import android.app.ActivityManager;
import android.app.AlarmManager;
import android.app.AlertDialog;
import android.app.PendingIntent;
import android.app.backup.IBackupManager;
import android.bluetooth.BluetoothAdapter;
import android.content.BroadcastReceiver;
import android.content.Context;
import android.content.DialogInterface;
import android.content.Intent;
import android.content.IntentFilter;
import android.content.pm.ApplicationInfo;
import android.content.pm.PackageManager;
import android.content.pm.PackageManager.NameNotFoundException;
import android.database.ContentObserver;
import android.net.ConnectivityManager;
import android.net.DhcpResults;
import android.net.BaseDhcpStateMachine;
import android.net.DhcpStateMachine;
import android.net.dhcp.DhcpClient;
import android.net.InterfaceConfiguration;
import android.net.LinkAddress;
import android.net.LinkProperties;
import android.net.NetworkAgent;
import android.net.NetworkCapabilities;
import android.net.NetworkFactory;
import android.net.NetworkInfo;
import android.net.NetworkInfo.DetailedState;
import android.net.NetworkRequest;
import android.net.NetworkUtils;
import android.net.RouteInfo;
import android.net.StaticIpConfiguration;
import android.net.TrafficStats;
import android.net.wifi.BatchedScanResult;
import android.net.wifi.BatchedScanSettings;
import android.net.wifi.RssiPacketCountInfo;
import android.net.wifi.ScanResult;
import android.net.wifi.ScanSettings;
import android.net.wifi.SupplicantState;
import android.net.wifi.WifiChannel;
import android.net.wifi.WifiConfiguration;
import android.net.wifi.WifiConnectionStatistics;
import android.net.wifi.WifiEnterpriseConfig;
import android.net.wifi.WifiInfo;
import android.net.wifi.WifiLinkLayerStats;
import android.net.wifi.WifiManager;
import android.net.wifi.WifiSsid;
import android.net.wifi.WpsInfo;
import android.net.wifi.WpsResult;
import android.net.wifi.WpsResult.Status;
import android.net.wifi.p2p.IWifiP2pManager;
import android.net.wifi.passpoint.IWifiPasspointManager;
import android.os.BatteryStats;
import android.os.Bundle;
import android.os.IBinder;
import android.os.INetworkManagementService;
import android.os.Looper;
import android.os.Message;
import android.os.Messenger;
import android.os.PowerManager;
import android.os.Process;
import android.os.RemoteException;
import android.os.ServiceManager;
import android.os.SystemClock;
import android.os.SystemProperties;
import android.os.UserHandle;
import android.os.WorkSource;
import android.provider.Settings;
import android.telephony.TelephonyManager;
import android.text.TextUtils;
import android.util.Log;
import android.util.LruCache;
import android.view.WindowManager;

import com.android.internal.R;
import com.android.internal.app.IBatteryStats;
import com.android.internal.util.AsyncChannel;
import com.android.internal.util.Protocol;
import com.android.internal.util.State;
import com.android.internal.util.StateMachine;
import com.android.server.net.NetlinkTracker;
import com.android.server.wifi.hotspot2.NetworkDetail;
import com.android.server.wifi.hotspot2.SupplicantBridge;
import com.android.server.wifi.p2p.WifiP2pServiceImpl;

import java.io.BufferedReader;
import java.io.FileDescriptor;
import java.io.FileNotFoundException;
import java.io.FileReader;
import java.io.IOException;
import java.io.PrintWriter;
import java.net.Inet4Address;
import java.net.InetAddress;
import java.net.SocketException;
import java.nio.BufferUnderflowException;
import java.util.ArrayList;
import java.util.Calendar;
import java.util.HashSet;
import java.util.LinkedList;
import java.util.List;
import java.util.Locale;
import java.util.Queue;
import java.util.Random;
import java.util.concurrent.atomic.AtomicBoolean;
import java.util.concurrent.atomic.AtomicInteger;
import java.util.regex.Matcher;
import java.util.regex.Pattern;

/**
 * Track the state of Wifi connectivity. All event handling is done here,
 * and all changes in connectivity state are initiated here.
 *
 * Wi-Fi now supports three modes of operation: Client, SoftAp and p2p
 * In the current implementation, we support concurrent wifi p2p and wifi operation.
 * The WifiStateMachine handles SoftAp and Client operations while WifiP2pService
 * handles p2p operation.
 *
 * @hide
 */
public class WifiStateMachine extends StateMachine {

    private static final String NETWORKTYPE = "WIFI";
    private static final String NETWORKTYPE_UNTRUSTED = "WIFI_UT";
    private static boolean DBG = false;
    private static boolean VDBG = false;
    private static boolean VVDBG = false;
    private static boolean mLogMessages = false;
    private static final String TAG = "WifiStateMachine";

    private static final int ONE_HOUR_MILLI = 1000 * 60 * 60;

    private static final String GOOGLE_OUI = "DA-A1-19";

    /* temporary debug flag - best network selection development */
    private static boolean PDBG = false;

    /* debug flag, indicating if handling of ASSOCIATION_REJECT ended up blacklisting
     * the corresponding BSSID.
     */
    private boolean didBlackListBSSID = false;

    /**
     * Log with error attribute
     *
     * @param s is string log
     */
    protected void loge(String s) {
        Log.e(getName(), s);
    }
<<<<<<< HEAD
    protected void logd(String s) {
        Log.d(getName(), s);
    }
    protected void log(String s) {;
        Log.e(getName(), s);
=======
    protected void log(String s) {
        Log.d(getName(), s);
>>>>>>> bed4746c
    }

    private WifiMonitor mWifiMonitor;
    private WifiNative mWifiNative;
    private WifiConfigStore mWifiConfigStore;
    private WifiAutoJoinController mWifiAutoJoinController;
    private INetworkManagementService mNwService;
    private ConnectivityManager mCm;
    private WifiLogger mWifiLogger;

    private final boolean mP2pSupported;
    private final AtomicBoolean mP2pConnected = new AtomicBoolean(false);
    private boolean mTemporarilyDisconnectWifi = false;
    private final String mPrimaryDeviceType;

    /* Scan results handling */
    private List<ScanDetail> mScanResults = new ArrayList<>();
    private static final Pattern scanResultPattern = Pattern.compile("\t+");
    private static final int SCAN_RESULT_CACHE_SIZE = 160;
    private final LruCache<NetworkDetail, ScanDetail> mScanResultCache;
    // For debug, number of known scan results that were found as part of last scan result event,
    // as well the number of scans results returned by the supplicant with that message
    private int mNumScanResultsKnown;
    private int mNumScanResultsReturned;

    /* Batch scan results */
    private final List<BatchedScanResult> mBatchedScanResults =
            new ArrayList<BatchedScanResult>();
    private int mBatchedScanOwnerUid = UNKNOWN_SCAN_SOURCE;
    private int mExpectedBatchedScans = 0;
    private long mBatchedScanMinPollTime = 0;

    private boolean mScreenOn = false;

    /* Chipset supports background scan */
    private final boolean mBackgroundScanSupported;

    private String mInterfaceName;
    /* Tethering interface could be separate from wlan interface */
    private String mTetherInterfaceName;

    private int mLastSignalLevel = -1;
    private String mLastBssid;
    private int mLastNetworkId; // The network Id we successfully joined
    private boolean linkDebouncing = false;

    // Testing various network disconnect cases by sending lots of spurious
    // disconnect to supplicant
    private boolean testNetworkDisconnect = false;

    private boolean mEnableRssiPolling = false;
    private boolean mEnableBackgroundScan = false;
    private int mRssiPollToken = 0;
    /* 3 operational states for STA operation: CONNECT_MODE, SCAN_ONLY_MODE, SCAN_ONLY_WIFI_OFF_MODE
    * In CONNECT_MODE, the STA can scan and connect to an access point
    * In SCAN_ONLY_MODE, the STA can only scan for access points
    * In SCAN_ONLY_WIFI_OFF_MODE, the STA can only scan for access points with wifi toggle being off
    */
    private int mOperationalMode = CONNECT_MODE;
    private boolean mIsScanOngoing = false;
    private boolean mIsFullScanOngoing = false;
    private boolean mSendScanResultsBroadcast = false;

    private final Queue<Message> mBufferedScanMsg = new LinkedList<Message>();
    private WorkSource mScanWorkSource = null;
    private static final int UNKNOWN_SCAN_SOURCE = -1;
    private static final int SCAN_ALARM_SOURCE = -2;
    private static final int ADD_OR_UPDATE_SOURCE = -3;
    private static final int SET_ALLOW_UNTRUSTED_SOURCE = -4;
    private static final int ENABLE_WIFI = -5;
    public static final int DFS_RESTRICTED_SCAN_REQUEST = -6;

    private static final int SCAN_REQUEST_BUFFER_MAX_SIZE = 10;
    private static final String CUSTOMIZED_SCAN_SETTING = "customized_scan_settings";
    private static final String CUSTOMIZED_SCAN_WORKSOURCE = "customized_scan_worksource";
    private static final String SCAN_REQUEST_TIME = "scan_request_time";

    private static final String BATCHED_SETTING = "batched_settings";
    private static final String BATCHED_WORKSOURCE = "batched_worksource";

    /* Tracks if state machine has received any screen state change broadcast yet.
     * We can miss one of these at boot.
     */
    private AtomicBoolean mScreenBroadcastReceived = new AtomicBoolean(false);

    private boolean mBluetoothConnectionActive = false;

    private PowerManager.WakeLock mSuspendWakeLock;

    /**
     * Interval in milliseconds between polling for RSSI
     * and linkspeed information
     */
    private static final int POLL_RSSI_INTERVAL_MSECS = 3000;

    /**
     * Interval in milliseconds between receiving a disconnect event
     * while connected to a good AP, and handling the disconnect proper
     */
    private static final int LINK_FLAPPING_DEBOUNCE_MSEC = 7000;

    /**
     * Delay between supplicant restarts upon failure to establish connection
     */
    private static final int SUPPLICANT_RESTART_INTERVAL_MSECS = 5000;

    /**
     * Number of times we attempt to restart supplicant
     */
    private static final int SUPPLICANT_RESTART_TRIES = 5;

    private int mSupplicantRestartCount = 0;
    /* Tracks sequence number on stop failure message */
    private int mSupplicantStopFailureToken = 0;

    /**
     * Tether state change notification time out
     */
    private static final int TETHER_NOTIFICATION_TIME_OUT_MSECS = 5000;

    /* Tracks sequence number on a tether notification time out */
    private int mTetherToken = 0;

    /**
     * Driver start time out.
     */
    private static final int DRIVER_START_TIME_OUT_MSECS = 10000;

    /* Tracks sequence number on a driver time out */
    private int mDriverStartToken = 0;

    /**
     * The link properties of the wifi interface.
     * Do not modify this directly; use updateLinkProperties instead.
     */
    private LinkProperties mLinkProperties;

    /* Tracks sequence number on a periodic scan message */
    private int mPeriodicScanToken = 0;

    // Wakelock held during wifi start/stop and driver load/unload
    private PowerManager.WakeLock mWakeLock;

    private Context mContext;

    private final Object mDhcpResultsLock = new Object();
    private DhcpResults mDhcpResults;
    private WifiInfo mWifiInfo;
    private NetworkInfo mNetworkInfo;
    private NetworkCapabilities mNetworkCapabilities;
    private SupplicantStateTracker mSupplicantStateTracker;
    private BaseDhcpStateMachine mDhcpStateMachine;
    private boolean mDhcpActive = false;

    private int mWifiLinkLayerStatsSupported = 4; // Temporary disable

    private final AtomicInteger mCountryCodeSequence = new AtomicInteger();

    // Whether the state machine goes thru the Disconnecting->Disconnected->ObtainingIpAddress
    private int mAutoRoaming = WifiAutoJoinController.AUTO_JOIN_IDLE;

    // Roaming failure count
    private int mRoamFailCount = 0;

    // This is the BSSID we are trying to associate to, it can be set to "any"
    // if we havent selected a BSSID for joining.
    // if we havent selected a BSSID for joining.
    // The BSSID we are associated to is found in mWifiInfo
    private String mTargetRoamBSSID = "any";

    private long mLastDriverRoamAttempt = 0;

    private WifiConfiguration targetWificonfiguration = null;

    // Used as debug to indicate which configuration last was saved
    private WifiConfiguration lastSavedConfigurationAttempt = null;

    // Used as debug to indicate which configuration last was removed
    private WifiConfiguration lastForgetConfigurationAttempt = null;

    //Random used by softAP channel Selection
    private static Random mRandom = new Random(Calendar.getInstance().getTimeInMillis());
    boolean isRoaming() {
        return mAutoRoaming == WifiAutoJoinController.AUTO_JOIN_ROAMING
                || mAutoRoaming == WifiAutoJoinController.AUTO_JOIN_EXTENDED_ROAMING;
    }

    public void autoRoamSetBSSID(int netId, String bssid) {
        autoRoamSetBSSID(mWifiConfigStore.getWifiConfiguration(netId), bssid);
    }

    public boolean autoRoamSetBSSID(WifiConfiguration config, String bssid) {
        boolean ret = true;
        if (mTargetRoamBSSID == null) mTargetRoamBSSID = "any";
        if (bssid == null) bssid = "any";
        if (config == null) return false; // Nothing to do

        if (mTargetRoamBSSID != null && bssid == mTargetRoamBSSID && bssid == config.BSSID) {
            return false; // We didnt change anything
        }
        if (!mTargetRoamBSSID.equals("any") && bssid.equals("any")) {
            // Changing to ANY
            if (!mWifiConfigStore.roamOnAny) {
                ret =  false; // Nothing to do
            }
        }
        if (VDBG) {
           loge("autoRoamSetBSSID " + bssid
                   + " key=" + config.configKey());
        }
        config.autoJoinBSSID = bssid;
        mTargetRoamBSSID = bssid;
        mWifiConfigStore.saveWifiConfigBSSID(config);
        return ret;
    }

    /**
     * Save the UID correctly depending on if this is a new or existing network.
     * @return true if operation is authorized, false otherwise
     */
    boolean recordUidIfAuthorized(WifiConfiguration config, int uid) {
        if (!mWifiConfigStore.isNetworkConfigured(config)) {
            config.creatorUid = uid;
            config.creatorName = mContext.getPackageManager().getNameForUid(uid);
        } else if (!mWifiConfigStore.canModifyNetwork(uid, config)) {
            return false;
        }

        config.lastUpdateUid = uid;
        config.lastUpdateName = mContext.getPackageManager().getNameForUid(uid);

        return true;

    }

    /**
     * Checks to see if user has specified if the apps configuration is connectable.
     * If the user hasn't specified we query the user and return true.
     *
     * @param message The message to be deffered
     * @param netId Network id of the configuration to check against
     * @param allowOverride If true we won't defer to the user if the uid of the message holds the
     *                      CONFIG_OVERRIDE_PERMISSION
     * @return True if we are waiting for user feedback or netId is invalid. False otherwise.
     */
    boolean deferForUserInput(Message message, int netId, boolean allowOverride){
        final WifiConfiguration config = mWifiConfigStore.getWifiConfiguration(netId);

        // We can only evaluate saved configurations.
        if (config == null) {
            loge("deferForUserInput: configuration for netId="+netId+" not stored");
            return true;
        }

        switch (config.userApproved) {
            case WifiConfiguration.USER_APPROVED:
            case WifiConfiguration.USER_BANNED:
                return false;
            case WifiConfiguration.USER_PENDING:
            default: // USER_UNSPECIFIED
               /* the intention was to ask user here; but a dialog box is   *
                * too invasive; so we are going to allow connection for now */
                config.userApproved = WifiConfiguration.USER_APPROVED;
                return false;
        }
    }

    /**
     * Subset of link properties coming from netlink.
     * Currently includes IPv4 and IPv6 addresses. In the future will also include IPv6 DNS servers
     * and domains obtained from router advertisements (RFC 6106).
     */
    private NetlinkTracker mNetlinkTracker;

    private AlarmManager mAlarmManager;
    private PendingIntent mScanIntent;
    private PendingIntent mDriverStopIntent;
    private PendingIntent mBatchedScanIntervalIntent;

    /* Tracks current frequency mode */
    private AtomicInteger mFrequencyBand = new AtomicInteger(WifiManager.WIFI_FREQUENCY_BAND_AUTO);

    /* Tracks if we are filtering Multicast v4 packets. Default is to filter. */
    private AtomicBoolean mFilteringMulticastV4Packets = new AtomicBoolean(true);

    // Channel for sending replies.
    private AsyncChannel mReplyChannel = new AsyncChannel();

    private WifiP2pServiceImpl mWifiP2pServiceImpl;

    // Used to initiate a connection with WifiP2pService
    private AsyncChannel mWifiP2pChannel;
    private AsyncChannel mWifiApConfigChannel;

    private int mConnectionRequests = 0;
    private WifiNetworkFactory mNetworkFactory;
    private UntrustedWifiNetworkFactory mUntrustedNetworkFactory;
    private WifiNetworkAgent mNetworkAgent;

    // Keep track of various statistics, for retrieval by System Apps, i.e. under @SystemApi
    // We should really persist that into the networkHistory.txt file, and read it back when
    // WifiStateMachine starts up
    private WifiConnectionStatistics mWifiConnectionStatistics = new WifiConnectionStatistics();

    // Used to filter out requests we couldn't possibly satisfy.
    private final NetworkCapabilities mNetworkCapabilitiesFilter = new NetworkCapabilities();

    /* The base for wifi message types */
    static final int BASE = Protocol.BASE_WIFI;
    /* Start the supplicant */
    static final int CMD_START_SUPPLICANT                 = BASE + 11;
    /* Stop the supplicant */
    static final int CMD_STOP_SUPPLICANT                  = BASE + 12;
    /* Start the driver */
    static final int CMD_START_DRIVER                     = BASE + 13;
    /* Stop the driver */
    static final int CMD_STOP_DRIVER                      = BASE + 14;
    /* Indicates Static IP succeeded */
    static final int CMD_STATIC_IP_SUCCESS                = BASE + 15;
    /* Indicates Static IP failed */
    static final int CMD_STATIC_IP_FAILURE                = BASE + 16;
    /* Indicates supplicant stop failed */
    static final int CMD_STOP_SUPPLICANT_FAILED           = BASE + 17;
    /* Delayed stop to avoid shutting down driver too quick*/
    static final int CMD_DELAYED_STOP_DRIVER              = BASE + 18;
    /* A delayed message sent to start driver when it fail to come up */
    static final int CMD_DRIVER_START_TIMED_OUT           = BASE + 19;

    /* Start the soft access point */
    static final int CMD_START_AP                         = BASE + 21;
    /* Indicates soft ap start succeeded */
    static final int CMD_START_AP_SUCCESS                 = BASE + 22;
    /* Indicates soft ap start failed */
    static final int CMD_START_AP_FAILURE                 = BASE + 23;
    /* Stop the soft access point */
    static final int CMD_STOP_AP                          = BASE + 24;
    /* Set the soft access point configuration */
    static final int CMD_SET_AP_CONFIG                    = BASE + 25;
    /* Soft access point configuration set completed */
    static final int CMD_SET_AP_CONFIG_COMPLETED          = BASE + 26;
    /* Request the soft access point configuration */
    static final int CMD_REQUEST_AP_CONFIG                = BASE + 27;
    /* Response to access point configuration request */
    static final int CMD_RESPONSE_AP_CONFIG               = BASE + 28;
    /* Invoked when getting a tether state change notification */
    static final int CMD_TETHER_STATE_CHANGE              = BASE + 29;
    /* A delayed message sent to indicate tether state change failed to arrive */
    static final int CMD_TETHER_NOTIFICATION_TIMED_OUT    = BASE + 30;

    static final int CMD_BLUETOOTH_ADAPTER_STATE_CHANGE   = BASE + 31;

    /* Supplicant commands */
    /* Is supplicant alive ? */
    static final int CMD_PING_SUPPLICANT                  = BASE + 51;
    /* Add/update a network configuration */
    static final int CMD_ADD_OR_UPDATE_NETWORK            = BASE + 52;
    /* Delete a network */
    static final int CMD_REMOVE_NETWORK                   = BASE + 53;
    /* Enable a network. The device will attempt a connection to the given network. */
    static final int CMD_ENABLE_NETWORK                   = BASE + 54;
    /* Enable all networks */
    static final int CMD_ENABLE_ALL_NETWORKS              = BASE + 55;
    /* Blacklist network. De-prioritizes the given BSSID for connection. */
    static final int CMD_BLACKLIST_NETWORK                = BASE + 56;
    /* Clear the blacklist network list */
    static final int CMD_CLEAR_BLACKLIST                  = BASE + 57;
    /* Save configuration */
    static final int CMD_SAVE_CONFIG                      = BASE + 58;
    /* Get configured networks */
    static final int CMD_GET_CONFIGURED_NETWORKS          = BASE + 59;
    /* Get available frequencies */
    static final int CMD_GET_CAPABILITY_FREQ              = BASE + 60;
    /* Get adaptors */
    static final int CMD_GET_SUPPORTED_FEATURES           = BASE + 61;
    /* Get configured networks with real preSharedKey */
    static final int CMD_GET_PRIVILEGED_CONFIGURED_NETWORKS = BASE + 62;
    /* Get Link Layer Stats thru HAL */
    static final int CMD_GET_LINK_LAYER_STATS             = BASE + 63;
    /* Supplicant commands after driver start*/
    /* Initiate a scan */
    static final int CMD_START_SCAN                       = BASE + 71;
    /* Set operational mode. CONNECT, SCAN ONLY, SCAN_ONLY with Wi-Fi off mode */
    static final int CMD_SET_OPERATIONAL_MODE             = BASE + 72;
    /* Disconnect from a network */
    static final int CMD_DISCONNECT                       = BASE + 73;
    /* Reconnect to a network */
    static final int CMD_RECONNECT                        = BASE + 74;
    /* Reassociate to a network */
    static final int CMD_REASSOCIATE                      = BASE + 75;
    /* Get Connection Statistis */
    static final int CMD_GET_CONNECTION_STATISTICS        = BASE + 76;

    /* Controls suspend mode optimizations
     *
     * When high perf mode is enabled, suspend mode optimizations are disabled
     *
     * When high perf mode is disabled, suspend mode optimizations are enabled
     *
     * Suspend mode optimizations include:
     * - packet filtering
     * - turn off roaming
     * - DTIM wake up settings
     */
    static final int CMD_SET_HIGH_PERF_MODE               = BASE + 77;
    /* Set the country code */
    static final int CMD_SET_COUNTRY_CODE                 = BASE + 80;
    /* Enables RSSI poll */
    static final int CMD_ENABLE_RSSI_POLL                 = BASE + 82;
    /* RSSI poll */
    static final int CMD_RSSI_POLL                        = BASE + 83;
    /* Set up packet filtering */
    static final int CMD_START_PACKET_FILTERING           = BASE + 84;
    /* Clear packet filter */
    static final int CMD_STOP_PACKET_FILTERING            = BASE + 85;
    /* Enable suspend mode optimizations in the driver */
    static final int CMD_SET_SUSPEND_OPT_ENABLED          = BASE + 86;
    /* Delayed NETWORK_DISCONNECT */
    static final int CMD_DELAYED_NETWORK_DISCONNECT       = BASE + 87;
    /* When there are no saved networks, we do a periodic scan to notify user of
     * an open network */
    static final int CMD_NO_NETWORKS_PERIODIC_SCAN        = BASE + 88;
    /* Test network Disconnection NETWORK_DISCONNECT */
    static final int CMD_TEST_NETWORK_DISCONNECT          = BASE + 89;
    private int testNetworkDisconnectCounter = 0;

    /* arg1 values to CMD_STOP_PACKET_FILTERING and CMD_START_PACKET_FILTERING */
    static final int MULTICAST_V6  = 1;
    static final int MULTICAST_V4  = 0;

   /* Set the frequency band */
    static final int CMD_SET_FREQUENCY_BAND               = BASE + 90;
    /* Enable TDLS on a specific MAC address */
    static final int CMD_ENABLE_TDLS                      = BASE + 92;
    /* DHCP/IP configuration watchdog */
    static final int CMD_OBTAINING_IP_ADDRESS_WATCHDOG_TIMER    = BASE + 93;
    /* Remove a packages associated configrations */
    static final int CMD_REMOVE_APP_CONFIGURATIONS        = BASE + 97;
    /* Remove a packages associated configrations */
    static final int CMD_REMOVE_USER_CONFIGURATIONS       = BASE + 149;

    /**
     * Make this timer 40 seconds, which is about the normal DHCP timeout.
     * In no valid case, the WiFiStateMachine should remain stuck in ObtainingIpAddress
     * for more than 30 seconds.
     */
    static final int OBTAINING_IP_ADDRESS_GUARD_TIMER_MSEC = 40000;

    int obtainingIpWatchdogCount = 0;

    /* Commands from/to the SupplicantStateTracker */
    /* Reset the supplicant state tracker */
    static final int CMD_RESET_SUPPLICANT_STATE           = BASE + 111;


    /**
     * Watchdog for protecting against b/16823537
     * Leave time for 4-ways handshake to succeed
     */
    static final int ROAM_GUARD_TIMER_MSEC = 15000;

    int roamWatchdogCount = 0;
    /* Roam state watchdog */
    static final int CMD_ROAM_WATCHDOG_TIMER    = BASE + 94;
    /* Screen change intent handling */
    static final int CMD_SCREEN_STATE_CHANGED              = BASE + 95;

    int disconnectingWatchdogCount = 0;
    static final int DISCONNECTING_GUARD_TIMER_MSEC = 5000;

    /* Disconnecting state watchdog */
    static final int CMD_DISCONNECTING_WATCHDOG_TIMER     = BASE + 96;

    /* Disable an ephemeral network */
    static final int CMD_DISABLE_EPHEMERAL_NETWORK = BASE + 98;

    /* P2p commands */
    /* We are ok with no response here since we wont do much with it anyway */
    public static final int CMD_ENABLE_P2P                = BASE + 131;
    /* In order to shut down supplicant cleanly, we wait till p2p has
     * been disabled */
    public static final int CMD_DISABLE_P2P_REQ           = BASE + 132;
    public static final int CMD_DISABLE_P2P_RSP           = BASE + 133;

    public static final int CMD_BOOT_COMPLETED            = BASE + 134;

    /* change the batch scan settings.
     * arg1 = responsible UID
     * arg2 = csph (channel scans per hour)
     * obj = bundle with the new settings and the optional worksource
     */
    public static final int CMD_SET_BATCHED_SCAN          = BASE + 135;
    public static final int CMD_START_NEXT_BATCHED_SCAN   = BASE + 136;
    public static final int CMD_POLL_BATCHED_SCAN         = BASE + 137;

    /* We now have a valid IP configuration. */
    static final int CMD_IP_CONFIGURATION_SUCCESSFUL      = BASE + 138;
    /* We no longer have a valid IP configuration. */
    static final int CMD_IP_CONFIGURATION_LOST            = BASE + 139;
    /* Link configuration (IP address, DNS, ...) changes notified via netlink */
    static final int CMD_UPDATE_LINKPROPERTIES            = BASE + 140;

    /* Supplicant is trying to associate to a given BSSID */
    static final int CMD_TARGET_BSSID                     = BASE + 141;

    /* Reload all networks and reconnect */
    static final int CMD_RELOAD_TLS_AND_RECONNECT         = BASE + 142;

    static final int CMD_AUTO_CONNECT                     = BASE + 143;

    static final int network_status_unwanted_disconnect = 0;
    static final int network_status_unwanted_disable_autojoin = 1;

    static final int CMD_UNWANTED_NETWORK                 = BASE + 144;

    static final int CMD_AUTO_ROAM                        = BASE + 145;

    static final int CMD_AUTO_SAVE_NETWORK                = BASE + 146;

    static final int CMD_ASSOCIATED_BSSID                = BASE + 147;

    static final int CMD_NETWORK_STATUS                  = BASE + 148;

    /* Wifi state machine modes of operation */
    /* CONNECT_MODE - connect to any 'known' AP when it becomes available */
    public static final int CONNECT_MODE                   = 1;
    /* SCAN_ONLY_MODE - don't connect to any APs; scan, but only while apps hold lock */
    public static final int SCAN_ONLY_MODE                 = 2;
    /* SCAN_ONLY_WITH_WIFI_OFF - scan, but don't connect to any APs */
    public static final int SCAN_ONLY_WITH_WIFI_OFF_MODE   = 3;

    private static final int SUCCESS = 1;
    private static final int FAILURE = -1;

    /* Tracks if suspend optimizations need to be disabled by DHCP,
     * screen or due to high perf mode.
     * When any of them needs to disable it, we keep the suspend optimizations
     * disabled
     */
    private int mSuspendOptNeedsDisabled = 0;

    private static final int SUSPEND_DUE_TO_DHCP       = 1;
    private static final int SUSPEND_DUE_TO_HIGH_PERF  = 1<<1;
    private static final int SUSPEND_DUE_TO_SCREEN     = 1<<2;

    /* Tracks if user has enabled suspend optimizations through settings */
    private AtomicBoolean mUserWantsSuspendOpt = new AtomicBoolean(true);

    /**
     * Default framework scan interval in milliseconds. This is used in the scenario in which
     * wifi chipset does not support background scanning to set up a
     * periodic wake up scan so that the device can connect to a new access
     * point on the move. {@link Settings.Global#WIFI_FRAMEWORK_SCAN_INTERVAL_MS} can
     * override this.
     */
    private final int mDefaultFrameworkScanIntervalMs;

    private int mDisconnectedScanPeriodMs = 10000;

    /**
     * Supplicant scan interval in milliseconds.
     * Comes from {@link Settings.Global#WIFI_SUPPLICANT_SCAN_INTERVAL_MS} or
     * from the default config if the setting is not set
     */
    private long mSupplicantScanIntervalMs;

    /**
     * timeStamp of last full band scan we perfoemed for autojoin while connected with screen lit
     */
    private long lastFullBandConnectedTimeMilli;

    /**
     * time interval to the next full band scan we will perform for
     * autojoin while connected with screen lit
     */
    private long fullBandConnectedTimeIntervalMilli;

    /**
     * max time interval to the next full band scan we will perform for
     * autojoin while connected with screen lit
     * Max time is 5 minutes
     */
    private static final long  maxFullBandConnectedTimeIntervalMilli = 1000 * 60 * 5;

    /**
     * Minimum time interval between enabling all networks.
     * A device can end up repeatedly connecting to a bad network on screen on/off toggle
     * due to enabling every time. We add a threshold to avoid this.
     */
    private static final int MIN_INTERVAL_ENABLE_ALL_NETWORKS_MS = 10 * 60 * 1000; /* 10 minutes */
    private long mLastEnableAllNetworksTime;

    int mRunningBeaconCount = 0;

    /**
     * Starting and shutting down driver too quick causes problems leading to driver
     * being in a bad state. Delay driver stop.
     */
    private final int mDriverStopDelayMs;
    private int mDelayedStopCounter;
    private boolean mInDelayedStop = false;

    // there is a delay between StateMachine change country code and Supplicant change country code
    // here save the current WifiStateMachine set country code
    private volatile String mSetCountryCode = null;

    // Supplicant doesn't like setting the same country code multiple times (it may drop
    // currently connected network), so we save the current device set country code here to avoid
    // redundency
    private String mDriverSetCountryCode = null;

    /* Default parent state */
    private State mDefaultState = new DefaultState();
    /* Temporary initial state */
    private State mInitialState = new InitialState();
    /* Driver loaded, waiting for supplicant to start */
    private State mSupplicantStartingState = new SupplicantStartingState();
    /* Driver loaded and supplicant ready */
    private State mSupplicantStartedState = new SupplicantStartedState();
    /* Waiting for supplicant to stop and monitor to exit */
    private State mSupplicantStoppingState = new SupplicantStoppingState();
    /* Driver start issued, waiting for completed event */
    private State mDriverStartingState = new DriverStartingState();
    /* Driver started */
    private State mDriverStartedState = new DriverStartedState();
    /* Wait until p2p is disabled
     * This is a special state which is entered right after we exit out of DriverStartedState
     * before transitioning to another state.
     */
    private State mWaitForP2pDisableState = new WaitForP2pDisableState();
    /* Driver stopping */
    private State mDriverStoppingState = new DriverStoppingState();
    /* Driver stopped */
    private State mDriverStoppedState = new DriverStoppedState();
    /* Scan for networks, no connection will be established */
    private State mScanModeState = new ScanModeState();
    /* Connecting to an access point */
    private State mConnectModeState = new ConnectModeState();
    /* Connected at 802.11 (L2) level */
    private State mL2ConnectedState = new L2ConnectedState();
    /* fetching IP after connection to access point (assoc+auth complete) */
    private State mObtainingIpState = new ObtainingIpState();
    /* Waiting for link quality verification to be complete */
    private State mVerifyingLinkState = new VerifyingLinkState();
    /* Connected with IP addr */
    private State mConnectedState = new ConnectedState();
    /* Roaming */
    private State mRoamingState = new RoamingState();
    /* disconnect issued, waiting for network disconnect confirmation */
    private State mDisconnectingState = new DisconnectingState();
    /* Network is not connected, supplicant assoc+auth is not complete */
    private State mDisconnectedState = new DisconnectedState();
    /* Waiting for WPS to be completed*/
    private State mWpsRunningState = new WpsRunningState();

    /* Soft ap is starting up */
    private State mSoftApStartingState = new SoftApStartingState();
    /* Soft ap is running */
    private State mSoftApStartedState = new SoftApStartedState();
    /* Soft ap is running and we are waiting for tether notification */
    private State mTetheringState = new TetheringState();
    /* Soft ap is running and we are tethered through connectivity service */
    private State mTetheredState = new TetheredState();
    /* Waiting for untether confirmation before stopping soft Ap */
    private State mUntetheringState = new UntetheringState();

    private class TetherStateChange {
        ArrayList<String> available;
        ArrayList<String> active;
        TetherStateChange(ArrayList<String> av, ArrayList<String> ac) {
            available = av;
            active = ac;
        }
    }

    public static class SimAuthRequestData {
        int networkId;
        int protocol;
        String ssid;
        // EAP-SIM: data[] contains the 3 rand, one for each of the 3 challenges
        // EAP-AKA/AKA': data[] contains rand & authn couple for the single challenge
        String[] data;
    }

    /**
     * One of  {@link WifiManager#WIFI_STATE_DISABLED},
     *         {@link WifiManager#WIFI_STATE_DISABLING},
     *         {@link WifiManager#WIFI_STATE_ENABLED},
     *         {@link WifiManager#WIFI_STATE_ENABLING},
     *         {@link WifiManager#WIFI_STATE_UNKNOWN}
     *
     */
    private final AtomicInteger mWifiState = new AtomicInteger(WIFI_STATE_DISABLED);

    /**
     * One of  {@link WifiManager#WIFI_AP_STATE_DISABLED},
     *         {@link WifiManager#WIFI_AP_STATE_DISABLING},
     *         {@link WifiManager#WIFI_AP_STATE_ENABLED},
     *         {@link WifiManager#WIFI_AP_STATE_ENABLING},
     *         {@link WifiManager#WIFI_AP_STATE_FAILED}
     *
     */
    private final AtomicInteger mWifiApState = new AtomicInteger(WIFI_AP_STATE_DISABLED);

    private static final int SCAN_REQUEST = 0;
    private static final String ACTION_START_SCAN =
        "com.android.server.WifiManager.action.START_SCAN";

    private static final String DELAYED_STOP_COUNTER = "DelayedStopCounter";
    private static final int DRIVER_STOP_REQUEST = 0;
    private static final String ACTION_DELAYED_DRIVER_STOP =
        "com.android.server.WifiManager.action.DELAYED_DRIVER_STOP";

    private static final String ACTION_REFRESH_BATCHED_SCAN =
            "com.android.server.WifiManager.action.REFRESH_BATCHED_SCAN";
    /**
     * Keep track of whether WIFI is running.
     */
    private boolean mIsRunning = false;

    /**
     * Keep track of whether we last told the battery stats we had started.
     */
    private boolean mReportedRunning = false;

    /**
     * Most recently set source of starting WIFI.
     */
    private final WorkSource mRunningWifiUids = new WorkSource();

    /**
     * The last reported UIDs that were responsible for starting WIFI.
     */
    private final WorkSource mLastRunningWifiUids = new WorkSource();

    private final IBatteryStats mBatteryStats;

    private BatchedScanSettings mBatchedScanSettings = null;

    /**
     * Track the worksource/cost of the current settings and track what's been noted
     * to the battery stats, so we can mark the end of the previous when changing.
     */
    private WorkSource mBatchedScanWorkSource = null;
    private int mBatchedScanCsph = 0;
    private WorkSource mNotedBatchedScanWorkSource = null;
    private int mNotedBatchedScanCsph = 0;

    private String mTcpBufferSizes = null;

    // Used for debug and stats gathering
    private static int sScanAlarmIntentCount = 0;

    final static int frameworkMinScanIntervalSaneValue = 10000;

    public WifiStateMachine(Context context, String wlanInterface,
            WifiTrafficPoller trafficPoller){
        super("WifiStateMachine");
        mContext = context;
        mSetCountryCode = Settings.Global.getString(
                mContext.getContentResolver(), Settings.Global.WIFI_COUNTRY_CODE);
        mInterfaceName = wlanInterface;
        mNetworkInfo = new NetworkInfo(ConnectivityManager.TYPE_WIFI, 0, NETWORKTYPE, "");
        mBatteryStats = IBatteryStats.Stub.asInterface(ServiceManager.getService(
                BatteryStats.SERVICE_NAME));

        IBinder b = ServiceManager.getService(Context.NETWORKMANAGEMENT_SERVICE);
        mNwService = INetworkManagementService.Stub.asInterface(b);

        mP2pSupported = mContext.getPackageManager().hasSystemFeature(
                PackageManager.FEATURE_WIFI_DIRECT);

        mWifiNative = new WifiNative(mInterfaceName);
        mWifiConfigStore = new WifiConfigStore(context, mWifiNative);
        mWifiAutoJoinController = new WifiAutoJoinController(context, this,
                mWifiConfigStore, mWifiConnectionStatistics, mWifiNative);
        mWifiLogger = new WifiLogger(mContext, this);
        mWifiMonitor = new WifiMonitor(this, mWifiNative);
        mWifiInfo = new WifiInfo();
        mSupplicantStateTracker = new SupplicantStateTracker(context, this, mWifiConfigStore,
                getHandler());
        mLinkProperties = new LinkProperties();

        IBinder s1 = ServiceManager.getService(Context.WIFI_P2P_SERVICE);
        mWifiP2pServiceImpl = (WifiP2pServiceImpl)IWifiP2pManager.Stub.asInterface(s1);

        IBinder s2 = ServiceManager.getService(Context.WIFI_PASSPOINT_SERVICE);

        mNetworkInfo.setIsAvailable(false);
        mLastBssid = null;
        mLastNetworkId = WifiConfiguration.INVALID_NETWORK_ID;
        mLastSignalLevel = -1;

        mNetlinkTracker = new NetlinkTracker(mInterfaceName, new NetlinkTracker.Callback() {
            public void update() {
                sendMessage(CMD_UPDATE_LINKPROPERTIES);
            }
        });
        try {
            mNwService.registerObserver(mNetlinkTracker);
        } catch (RemoteException e) {
            loge("Couldn't register netlink tracker: " + e.toString());
        }

        mAlarmManager = (AlarmManager)mContext.getSystemService(Context.ALARM_SERVICE);
        mScanIntent = getPrivateBroadcast(ACTION_START_SCAN, SCAN_REQUEST);
        mBatchedScanIntervalIntent = getPrivateBroadcast(ACTION_REFRESH_BATCHED_SCAN, 0);

        // Make sure the interval is not configured less than 10 seconds
        int period = mContext.getResources().getInteger(
                R.integer.config_wifi_framework_scan_interval);
        if (period < frameworkMinScanIntervalSaneValue) {
            period = frameworkMinScanIntervalSaneValue;
        }
        mDefaultFrameworkScanIntervalMs = period;
        mDriverStopDelayMs = mContext.getResources().getInteger(
                R.integer.config_wifi_driver_stop_delay);

        mBackgroundScanSupported = mContext.getResources().getBoolean(
                R.bool.config_wifi_background_scan_support);

        mPrimaryDeviceType = mContext.getResources().getString(
                R.string.config_wifi_p2p_device_type);

        mUserWantsSuspendOpt.set(Settings.Global.getInt(mContext.getContentResolver(),
                    Settings.Global.WIFI_SUSPEND_OPTIMIZATIONS_ENABLED, 1) == 1);

        mNetworkCapabilitiesFilter.addTransportType(NetworkCapabilities.TRANSPORT_WIFI);
        mNetworkCapabilitiesFilter.addCapability(NetworkCapabilities.NET_CAPABILITY_INTERNET);
        mNetworkCapabilitiesFilter.addCapability(NetworkCapabilities.NET_CAPABILITY_NOT_RESTRICTED);
        mNetworkCapabilitiesFilter.setLinkUpstreamBandwidthKbps(1024 * 1024);
        mNetworkCapabilitiesFilter.setLinkDownstreamBandwidthKbps(1024 * 1024);
        // TODO - needs to be a bit more dynamic
        mNetworkCapabilities = new NetworkCapabilities(mNetworkCapabilitiesFilter);

        mContext.registerReceiver(
            new BroadcastReceiver() {
                @Override
                public void onReceive(Context context, Intent intent) {
                    ArrayList<String> available = intent.getStringArrayListExtra(
                            ConnectivityManager.EXTRA_AVAILABLE_TETHER);
                    ArrayList<String> active = intent.getStringArrayListExtra(
                            ConnectivityManager.EXTRA_ACTIVE_TETHER);
                    sendMessage(CMD_TETHER_STATE_CHANGE, new TetherStateChange(available, active));
                }
            },new IntentFilter(ConnectivityManager.ACTION_TETHER_STATE_CHANGED));

        mContext.registerReceiver(
                new BroadcastReceiver() {
                    @Override
                    public void onReceive(Context context, Intent intent) {
                        sScanAlarmIntentCount++; // Used for debug only
                        startScan(SCAN_ALARM_SOURCE, mDelayedScanCounter.incrementAndGet(), null, null);
                        if (VDBG)
                            loge("WiFiStateMachine SCAN ALARM -> " + mDelayedScanCounter.get());
                    }
                },
                new IntentFilter(ACTION_START_SCAN));

        IntentFilter filter = new IntentFilter();
        filter.addAction(Intent.ACTION_SCREEN_ON);
        filter.addAction(Intent.ACTION_SCREEN_OFF);
        filter.addAction(ACTION_REFRESH_BATCHED_SCAN);
        mContext.registerReceiver(
                new BroadcastReceiver() {
                    @Override
                    public void onReceive(Context context, Intent intent) {
                        String action = intent.getAction();

                        if (action.equals(Intent.ACTION_SCREEN_ON)) {
                            sendMessage(CMD_SCREEN_STATE_CHANGED, 1);
                        } else if (action.equals(Intent.ACTION_SCREEN_OFF)) {
                            sendMessage(CMD_SCREEN_STATE_CHANGED, 0);
                        } else if (action.equals(ACTION_REFRESH_BATCHED_SCAN)) {
                            startNextBatchedScanAsync();
                        }
                    }
                }, filter);

        mContext.registerReceiver(
                new BroadcastReceiver() {
                    @Override
                    public void onReceive(Context context, Intent intent) {
                       int counter = intent.getIntExtra(DELAYED_STOP_COUNTER, 0);
                       sendMessage(CMD_DELAYED_STOP_DRIVER, counter, 0);
                    }
                },
                new IntentFilter(ACTION_DELAYED_DRIVER_STOP));

        mContext.getContentResolver().registerContentObserver(Settings.Global.getUriFor(
                Settings.Global.WIFI_SUSPEND_OPTIMIZATIONS_ENABLED), false,
                new ContentObserver(getHandler()) {
                    @Override
                    public void onChange(boolean selfChange) {
                        mUserWantsSuspendOpt.set(Settings.Global.getInt(mContext.getContentResolver(),
                                Settings.Global.WIFI_SUSPEND_OPTIMIZATIONS_ENABLED, 1) == 1);
                    }
                });

        mContext.registerReceiver(
                new BroadcastReceiver() {
                    @Override
                    public void onReceive(Context context, Intent intent) {
                        sendMessage(CMD_BOOT_COMPLETED);
                    }
                },
                new IntentFilter(Intent.ACTION_BOOT_COMPLETED));

        mScanResultCache = new LruCache<>(SCAN_RESULT_CACHE_SIZE);

        PowerManager powerManager = (PowerManager)mContext.getSystemService(Context.POWER_SERVICE);
        mWakeLock = powerManager.newWakeLock(PowerManager.PARTIAL_WAKE_LOCK, getName());

        mSuspendWakeLock = powerManager.newWakeLock(PowerManager.PARTIAL_WAKE_LOCK, "WifiSuspend");
        mSuspendWakeLock.setReferenceCounted(false);

        mTcpBufferSizes = mContext.getResources().getString(
                com.android.internal.R.string.config_wifi_tcp_buffers);

        addState(mDefaultState);
            addState(mInitialState, mDefaultState);
            addState(mSupplicantStartingState, mDefaultState);
            addState(mSupplicantStartedState, mDefaultState);
                addState(mDriverStartingState, mSupplicantStartedState);
                addState(mDriverStartedState, mSupplicantStartedState);
                    addState(mScanModeState, mDriverStartedState);
                    addState(mConnectModeState, mDriverStartedState);
                        addState(mL2ConnectedState, mConnectModeState);
                            addState(mObtainingIpState, mL2ConnectedState);
                            addState(mVerifyingLinkState, mL2ConnectedState);
                            addState(mConnectedState, mL2ConnectedState);
                            addState(mRoamingState, mL2ConnectedState);
                        addState(mDisconnectingState, mConnectModeState);
                        addState(mDisconnectedState, mConnectModeState);
                        addState(mWpsRunningState, mConnectModeState);
                addState(mWaitForP2pDisableState, mSupplicantStartedState);
                addState(mDriverStoppingState, mSupplicantStartedState);
                addState(mDriverStoppedState, mSupplicantStartedState);
            addState(mSupplicantStoppingState, mDefaultState);
            addState(mSoftApStartingState, mDefaultState);
            addState(mSoftApStartedState, mDefaultState);
                addState(mTetheringState, mSoftApStartedState);
                addState(mTetheredState, mSoftApStartedState);
                addState(mUntetheringState, mSoftApStartedState);

        setInitialState(mInitialState);

        setLogRecSize(ActivityManager.isLowRamDeviceStatic() ? 100 : 3000);
        setLogOnlyTransitions(false);
        if (VDBG) setDbg(true);

        //start the state machine
        start();

        final Intent intent = new Intent(WifiManager.WIFI_SCAN_AVAILABLE);
        intent.addFlags(Intent.FLAG_RECEIVER_REGISTERED_ONLY_BEFORE_BOOT);
        intent.putExtra(WifiManager.EXTRA_SCAN_AVAILABLE, WIFI_STATE_DISABLED);
        mContext.sendStickyBroadcastAsUser(intent, UserHandle.ALL);
    }


    PendingIntent getPrivateBroadcast(String action, int requestCode) {
        Intent intent = new Intent(action, null);
        intent.addFlags(Intent.FLAG_RECEIVER_REGISTERED_ONLY_BEFORE_BOOT);
        intent.setPackage(this.getClass().getPackage().getName());
        return PendingIntent.getBroadcast(mContext, requestCode, intent, 0);
    }

    private int mVerboseLoggingLevel = 0;

    int getVerboseLoggingLevel() {
        return mVerboseLoggingLevel;
    }

    void enableVerboseLogging(int verbose) {
        mVerboseLoggingLevel = verbose;
        if (verbose > 0) {
            DBG = true;
            VDBG = true;
            PDBG = true;
            mLogMessages = true;
            mWifiNative.setSupplicantLogLevel("DEBUG");
        } else {
            DBG = false;
            VDBG = false;
            PDBG = false;
            mLogMessages = false;
            mWifiNative.setSupplicantLogLevel("INFO");
        }
        mWifiAutoJoinController.enableVerboseLogging(verbose);
        mWifiMonitor.enableVerboseLogging(verbose);
        mWifiNative.enableVerboseLogging(verbose);
        mWifiConfigStore.enableVerboseLogging(verbose);
        mSupplicantStateTracker.enableVerboseLogging(verbose);
    }

    private int mAggressiveHandover = 0;

    int getAggressiveHandover() {
        return mAggressiveHandover;
    }

    void enableAggressiveHandover(int enabled) {
        mAggressiveHandover = enabled;
    }

    public void setAllowScansWithTraffic(int enabled) {
        mWifiConfigStore.alwaysEnableScansWhileAssociated.set(enabled);
    }

    public int getAllowScansWithTraffic() {
        return mWifiConfigStore.alwaysEnableScansWhileAssociated.get();
    }

    public void setAllowScansWhileAssociated(boolean enabled) {
        mWifiConfigStore.enableAutoJoinScanWhenAssociated.set(enabled);
    }

    public boolean getAllowScansWhileAssociated() {
        return mWifiConfigStore.enableAutoJoinScanWhenAssociated.get();
    }

    /*
     *
     * Framework scan control
     */

    private boolean mAlarmEnabled = false;
    /* This is set from the overlay config file or from a secure setting.
     * A value of 0 disables scanning in the framework.
     */
    private long mFrameworkScanIntervalMs = 10000;

    private AtomicInteger mDelayedScanCounter = new AtomicInteger();

    private void setScanAlarm(boolean enabled) {
        if (PDBG) {
            loge("setScanAlarm " + enabled
                    + " period " + mDefaultFrameworkScanIntervalMs
                    + " mBackgroundScanSupported " + mBackgroundScanSupported);
        }
        if (mBackgroundScanSupported == false) {
            // Scan alarm is only used for background scans if they are not
            // offloaded to the wifi chipset, hence enable the scan alarm
            // gicing us RTC_WAKEUP of backgroundScan is NOT supported
            enabled = true;
        }

        if (enabled == mAlarmEnabled) return;
        if (enabled) {
            /* Set RTC_WAKEUP alarms if PNO is not supported - because no one is */
            /* going to wake up the host processor to look for access points */
            mAlarmManager.set(AlarmManager.RTC_WAKEUP,
                    System.currentTimeMillis() + mDefaultFrameworkScanIntervalMs,
                    mScanIntent);
            mAlarmEnabled = true;
        } else {
            mAlarmManager.cancel(mScanIntent);
            mAlarmEnabled = false;
        }
    }

    private void cancelDelayedScan() {
        mDelayedScanCounter.incrementAndGet();
        loge("cancelDelayedScan -> " + mDelayedScanCounter);
    }

    private boolean checkAndRestartDelayedScan(int counter, boolean restart, int milli,
                                   ScanSettings settings, WorkSource workSource) {
        if (counter != mDelayedScanCounter.get()) {
            return false;
        }
        if (restart)
            startDelayedScan(milli, settings, workSource);
        return true;
    }

    private void startDelayedScan(int milli, ScanSettings settings, WorkSource workSource) {
        if (milli <= 0) return;
        /**
         * The cases where the scan alarm should be run are :
         * - DisconnectedState && screenOn => used delayed timer
         * - DisconnectedState && !screenOn && mBackgroundScanSupported => PNO
         * - DisconnectedState && !screenOn && !mBackgroundScanSupported => used RTC_WAKEUP Alarm
         * - ConnectedState && screenOn => used delayed timer
         */

        mDelayedScanCounter.incrementAndGet();
        if (mScreenOn &&
                (getCurrentState() == mDisconnectedState
                || getCurrentState() == mConnectedState)) {
            Bundle bundle = new Bundle();
            bundle.putParcelable(CUSTOMIZED_SCAN_SETTING, settings);
            bundle.putParcelable(CUSTOMIZED_SCAN_WORKSOURCE, workSource);
            bundle.putLong(SCAN_REQUEST_TIME, System.currentTimeMillis());
            sendMessageDelayed(CMD_START_SCAN, SCAN_ALARM_SOURCE,
                    mDelayedScanCounter.get(), bundle, milli);
            if (DBG) loge("startDelayedScan send -> " + mDelayedScanCounter + " milli " + milli);
        } else if (mBackgroundScanSupported == false
                && !mScreenOn && getCurrentState() == mDisconnectedState) {
            setScanAlarm(true);
            if (DBG) loge("startDelayedScan start scan alarm -> "
                    + mDelayedScanCounter + " milli " + milli);
        } else {
            if (DBG) loge("startDelayedScan unhandled -> "
                    + mDelayedScanCounter + " milli " + milli);
        }
    }

    private boolean setRandomMacOui() {
        String oui = mContext.getResources().getString(
                R.string.config_wifi_random_mac_oui, GOOGLE_OUI);
        String[] ouiParts = oui.split("-");
        byte[] ouiBytes = new byte[3];
        ouiBytes[0] = (byte) (Integer.parseInt(ouiParts[0], 16) & 0xFF);
        ouiBytes[1] = (byte) (Integer.parseInt(ouiParts[1], 16) & 0xFF);
        ouiBytes[2] = (byte) (Integer.parseInt(ouiParts[2], 16) & 0xFF);

        logd("Setting OUI to " + oui);
        return mWifiNative.setScanningMacOui(ouiBytes);
    }

    /*********************************************************
     * Methods exposed for public use
     ********************************************************/

    public Messenger getMessenger() {
        return new Messenger(getHandler());
    }

    public WifiMonitor getWifiMonitor() {
        return mWifiMonitor;
    }

    /**
     * TODO: doc
     */
    public boolean syncPingSupplicant(AsyncChannel channel) {
        Message resultMsg = channel.sendMessageSynchronously(CMD_PING_SUPPLICANT);
        boolean result = (resultMsg.arg1 != FAILURE);
        resultMsg.recycle();
        return result;
    }

    public List<WifiChannel> syncGetChannelList(AsyncChannel channel) {
        Message resultMsg = channel.sendMessageSynchronously(CMD_GET_CAPABILITY_FREQ);
        List<WifiChannel> list = null;
        if (resultMsg.obj != null) {
            list = new ArrayList<WifiChannel>();
            String freqs = (String) resultMsg.obj;
            String[] lines = freqs.split("\n");
            for (String line : lines)
                if (line.contains("MHz")) {
                    // line format: " 52 = 5260 MHz (NO_IBSS) (DFS)"
                    WifiChannel c = new WifiChannel();
                    String[] prop = line.split(" ");
                    if (prop.length < 5) continue;
                    try {
                        c.channelNum = Integer.parseInt(prop[1]);
                        c.freqMHz = Integer.parseInt(prop[3]);
                    } catch (NumberFormatException e) { }
                    c.isDFS = line.contains("(DFS)");
                    list.add(c);
                } else if (line.contains("Mode[B] Channels:")) {
                    // B channels are the same as G channels, skipped
                    break;
                }
        }
        resultMsg.recycle();
        return (list != null && list.size() > 0) ? list : null;
    }

    /**
     * When settings allowing making use of untrusted networks change, trigger a scan
     * so as to kick of autojoin.
     */
    public void startScanForUntrustedSettingChange() {
        startScan(SET_ALLOW_UNTRUSTED_SOURCE, 0, null, null);
    }

    /**
     * Initiate a wifi scan. If workSource is not null, blame is given to it, otherwise blame is
     * given to callingUid.
     *
     * @param callingUid The uid initiating the wifi scan. Blame will be given here unless
     *                   workSource is specified.
     * @param workSource If not null, blame is given to workSource.
     * @param settings Scan settings, see {@link ScanSettings}.
     */
    public void startScan(int callingUid, int scanCounter,
                          ScanSettings settings, WorkSource workSource) {
        Bundle bundle = new Bundle();
        bundle.putParcelable(CUSTOMIZED_SCAN_SETTING, settings);
        bundle.putParcelable(CUSTOMIZED_SCAN_WORKSOURCE, workSource);
        bundle.putLong(SCAN_REQUEST_TIME, System.currentTimeMillis());
        sendMessage(CMD_START_SCAN, callingUid, scanCounter, bundle);
    }

    /**
     * start or stop batched scanning using the given settings
     */
    public void setBatchedScanSettings(BatchedScanSettings settings, int callingUid, int csph,
            WorkSource workSource) {
        Bundle bundle = new Bundle();
        bundle.putParcelable(BATCHED_SETTING, settings);
        bundle.putParcelable(BATCHED_WORKSOURCE, workSource);
        sendMessage(CMD_SET_BATCHED_SCAN, callingUid, csph, bundle);
    }

    public List<BatchedScanResult> syncGetBatchedScanResultsList() {
        synchronized (mBatchedScanResults) {
            List<BatchedScanResult> batchedScanList =
                    new ArrayList<BatchedScanResult>(mBatchedScanResults.size());
            for(BatchedScanResult result: mBatchedScanResults) {
                batchedScanList.add(new BatchedScanResult(result));
            }
            return batchedScanList;
        }
    }

    public void requestBatchedScanPoll() {
        sendMessage(CMD_POLL_BATCHED_SCAN);
    }

    private void startBatchedScan() {
        if (mBatchedScanSettings == null) return;

        if (mDhcpActive) {
            if (DBG) log("not starting Batched Scans due to DHCP");
            return;
        }

        // first grab any existing data
        retrieveBatchedScanData();

        if (PDBG) loge("try  starting Batched Scans due to DHCP");


        mAlarmManager.cancel(mBatchedScanIntervalIntent);

        String scansExpected = mWifiNative.setBatchedScanSettings(mBatchedScanSettings);
        try {
            mExpectedBatchedScans = Integer.parseInt(scansExpected);
            setNextBatchedAlarm(mExpectedBatchedScans);
            if (mExpectedBatchedScans > 0) noteBatchedScanStart();
        } catch (NumberFormatException e) {
            stopBatchedScan();
            loge("Exception parsing WifiNative.setBatchedScanSettings response " + e);
        }
    }

    // called from BroadcastListener
    private void startNextBatchedScanAsync() {
        sendMessage(CMD_START_NEXT_BATCHED_SCAN);
    }

    private void startNextBatchedScan() {
        // first grab any existing data
        retrieveBatchedScanData();

        setNextBatchedAlarm(mExpectedBatchedScans);
    }

    private void handleBatchedScanPollRequest() {
        if (DBG) {
            log("handleBatchedScanPoll Request - mBatchedScanMinPollTime=" +
                    mBatchedScanMinPollTime + " , mBatchedScanSettings=" +
                    mBatchedScanSettings);
        }
        // if there is no appropriate PollTime that's because we either aren't
        // batching or we've already set a time for a poll request
        if (mBatchedScanMinPollTime == 0) return;
        if (mBatchedScanSettings == null) return;

        long now = System.currentTimeMillis();

        if (now > mBatchedScanMinPollTime) {
            // do the poll and reset our timers
            startNextBatchedScan();
        } else {
            mAlarmManager.setExact(AlarmManager.RTC_WAKEUP, mBatchedScanMinPollTime,
                    mBatchedScanIntervalIntent);
            mBatchedScanMinPollTime = 0;
        }
    }

    // return true if new/different
    private boolean recordBatchedScanSettings(int responsibleUid, int csph, Bundle bundle) {
        BatchedScanSettings settings = bundle.getParcelable(BATCHED_SETTING);
        WorkSource responsibleWorkSource = bundle.getParcelable(BATCHED_WORKSOURCE);

        if (DBG) {
            log("set batched scan to " + settings + " for uid=" + responsibleUid +
                    ", worksource=" + responsibleWorkSource);
        }
        if (settings != null) {
            if (settings.equals(mBatchedScanSettings)) return false;
        } else {
            if (mBatchedScanSettings == null) return false;
        }
        mBatchedScanSettings = settings;
        if (responsibleWorkSource == null) responsibleWorkSource = new WorkSource(responsibleUid);
        mBatchedScanWorkSource = responsibleWorkSource;
        mBatchedScanCsph = csph;
        return true;
    }

    private void stopBatchedScan() {
        mAlarmManager.cancel(mBatchedScanIntervalIntent);
        retrieveBatchedScanData();
        mWifiNative.setBatchedScanSettings(null);
        noteBatchedScanStop();
    }

    private void setNextBatchedAlarm(int scansExpected) {

        if (mBatchedScanSettings == null || scansExpected < 1) return;

        mBatchedScanMinPollTime = System.currentTimeMillis() +
                mBatchedScanSettings.scanIntervalSec * 1000;

        if (mBatchedScanSettings.maxScansPerBatch < scansExpected) {
            scansExpected = mBatchedScanSettings.maxScansPerBatch;
        }

        int secToFull = mBatchedScanSettings.scanIntervalSec;
        secToFull *= scansExpected;

        int debugPeriod = SystemProperties.getInt("wifi.batchedScan.pollPeriod", 0);
        if (debugPeriod > 0) secToFull = debugPeriod;

        // set the alarm to do the next poll.  We set it a little short as we'd rather
        // wake up wearly than miss a scan due to buffer overflow
        mAlarmManager.setExact(AlarmManager.RTC_WAKEUP, System.currentTimeMillis()
                + ((secToFull - (mBatchedScanSettings.scanIntervalSec / 2)) * 1000),
                mBatchedScanIntervalIntent);
    }

    /**
     * Start reading new scan data
     * Data comes in as:
     * "scancount=5\n"
     * "nextcount=5\n"
     *   "apcount=3\n"
     *   "trunc\n" (optional)
     *     "bssid=...\n"
     *     "ssid=...\n"
     *     "freq=...\n" (in Mhz)
     *     "level=...\n"
     *     "dist=...\n" (in cm)
     *     "distsd=...\n" (standard deviation, in cm)
     *     "===="
     *     "bssid=...\n"
     *     etc
     *     "===="
     *     "bssid=...\n"
     *     etc
     *     "%%%%"
     *   "apcount=2\n"
     *     "bssid=...\n"
     *     etc
     *     "%%%%
     *   etc
     *   "----"
     */
    private final static boolean DEBUG_PARSE = false;
    private void retrieveBatchedScanData() {
        String rawData = mWifiNative.getBatchedScanResults();
        if (DEBUG_PARSE) log("rawData = " + rawData);
        mBatchedScanMinPollTime = 0;
        if (rawData == null || rawData.equalsIgnoreCase("OK")) {
            loge("Unexpected BatchedScanResults :" + rawData);
            return;
        }

        int scanCount = 0;
        final String END_OF_BATCHES = "----";
        final String SCANCOUNT = "scancount=";
        final String TRUNCATED = "trunc";
        final String AGE = "age=";
        final String DIST = "dist=";
        final String DISTSD = "distSd=";

        String splitData[] = rawData.split("\n");
        int n = 0;
        if (splitData[n].startsWith(SCANCOUNT)) {
            try {
                scanCount = Integer.parseInt(splitData[n++].substring(SCANCOUNT.length()));
            } catch (NumberFormatException e) {
                loge("scancount parseInt Exception from " + splitData[n]);
            }
        } else log("scancount not found");
        if (scanCount == 0) {
            loge("scanCount==0 - aborting");
            return;
        }

        final Intent intent = new Intent(WifiManager.BATCHED_SCAN_RESULTS_AVAILABLE_ACTION);
        intent.addFlags(Intent.FLAG_RECEIVER_REGISTERED_ONLY_BEFORE_BOOT);

        synchronized (mBatchedScanResults) {
            mBatchedScanResults.clear();
            BatchedScanResult batchedScanResult = new BatchedScanResult();

            String bssid = null;
            WifiSsid wifiSsid = null;
            int level = 0;
            int freq = 0;
            int dist, distSd;
            long tsf = 0;
            dist = distSd = ScanResult.UNSPECIFIED;
            final long now = SystemClock.elapsedRealtime();
            final int bssidStrLen = BSSID_STR.length();

            while (true) {
                while (n < splitData.length) {
                    if (DEBUG_PARSE) logd("parsing " + splitData[n]);
                    if (splitData[n].equals(END_OF_BATCHES)) {
                        if (n+1 != splitData.length) {
                            loge("didn't consume " + (splitData.length-n));
                        }
                        if (mBatchedScanResults.size() > 0) {
                            mContext.sendBroadcastAsUser(intent, UserHandle.ALL);
                        }
                        logd("retrieveBatchedScanResults X");
                        return;
                    }
                    if ((splitData[n].equals(END_STR)) || splitData[n].equals(DELIMITER_STR)) {
                        if (bssid != null) {
                            batchedScanResult.scanResults.add(new ScanResult(
                                    wifiSsid, bssid, null,
                                    level, freq, tsf, dist, distSd));
                            wifiSsid = null;
                            bssid = null;
                            level = 0;
                            freq = 0;
                            tsf = 0;
                            dist = distSd = ScanResult.UNSPECIFIED;
                        }
                        if (splitData[n].equals(END_STR)) {
                            if (batchedScanResult.scanResults.size() != 0) {
                                mBatchedScanResults.add(batchedScanResult);
                                batchedScanResult = new BatchedScanResult();
                            } else {
                                logd("Found empty batch");
                            }
                        }
                    } else if (splitData[n].equals(TRUNCATED)) {
                        batchedScanResult.truncated = true;
                    } else if (splitData[n].startsWith(BSSID_STR)) {
                        bssid = new String(splitData[n].getBytes(), bssidStrLen,
                                splitData[n].length() - bssidStrLen);
                    } else if (splitData[n].startsWith(FREQ_STR)) {
                        try {
                            freq = Integer.parseInt(splitData[n].substring(FREQ_STR.length()));
                        } catch (NumberFormatException e) {
                            loge("Invalid freqency: " + splitData[n]);
                            freq = 0;
                        }
                    } else if (splitData[n].startsWith(AGE)) {
                        try {
                            tsf = now - Long.parseLong(splitData[n].substring(AGE.length()));
                            tsf *= 1000; // convert mS -> uS
                        } catch (NumberFormatException e) {
                            loge("Invalid timestamp: " + splitData[n]);
                            tsf = 0;
                        }
                    } else if (splitData[n].startsWith(SSID_STR)) {
                        wifiSsid = WifiSsid.createFromAsciiEncoded(
                                splitData[n].substring(SSID_STR.length()));
                    } else if (splitData[n].startsWith(LEVEL_STR)) {
                        try {
                            level = Integer.parseInt(splitData[n].substring(LEVEL_STR.length()));
                            if (level > 0) level -= 256;
                        } catch (NumberFormatException e) {
                            loge("Invalid level: " + splitData[n]);
                            level = 0;
                        }
                    } else if (splitData[n].startsWith(DIST)) {
                        try {
                            dist = Integer.parseInt(splitData[n].substring(DIST.length()));
                        } catch (NumberFormatException e) {
                            loge("Invalid distance: " + splitData[n]);
                            dist = ScanResult.UNSPECIFIED;
                        }
                    } else if (splitData[n].startsWith(DISTSD)) {
                        try {
                            distSd = Integer.parseInt(splitData[n].substring(DISTSD.length()));
                        } catch (NumberFormatException e) {
                            loge("Invalid distanceSd: " + splitData[n]);
                            distSd = ScanResult.UNSPECIFIED;
                        }
                    } else {
                        loge("Unable to parse batched scan result line: " + splitData[n]);
                    }
                    n++;
                }
                rawData = mWifiNative.getBatchedScanResults();
                if (DEBUG_PARSE) log("reading more data:\n" + rawData);
                if (rawData == null) {
                    loge("Unexpected null BatchedScanResults");
                    return;
                }
                splitData = rawData.split("\n");
                if (splitData.length == 0 || splitData[0].equals("ok")) {
                    loge("batch scan results just ended!");
                    if (mBatchedScanResults.size() > 0) {
                        mContext.sendStickyBroadcastAsUser(intent, UserHandle.ALL);
                    }
                    return;
                }
                n = 0;
            }
        }
    }

    private long mDisconnectedTimeStamp = 0;

    public long getDisconnectedTimeMilli() {
        if (getCurrentState() == mDisconnectedState
                && mDisconnectedTimeStamp != 0) {
            long now_ms = System.currentTimeMillis();
            return now_ms - mDisconnectedTimeStamp;
        }
        return 0;
    }

    // Keeping track of scan requests
    private long lastStartScanTimeStamp = 0;
    private long lastScanDuration = 0;
    // Last connect attempt is used to prevent scan requests:
    //  - for a period of 10 seconds after attempting to connect
    private long lastConnectAttempt = 0;
    private String lastScanFreqs = null;

    // For debugging, keep track of last message status handling
    // TODO, find an equivalent mechanism as part of parent class
    private static int MESSAGE_HANDLING_STATUS_PROCESSED = 2;
    private static int MESSAGE_HANDLING_STATUS_OK = 1;
    private static int MESSAGE_HANDLING_STATUS_UNKNOWN = 0;
    private static int MESSAGE_HANDLING_STATUS_REFUSED = -1;
    private static int MESSAGE_HANDLING_STATUS_FAIL = -2;
    private static int MESSAGE_HANDLING_STATUS_OBSOLETE = -3;
    private static int MESSAGE_HANDLING_STATUS_DEFERRED = -4;
    private static int MESSAGE_HANDLING_STATUS_DISCARD = -5;
    private static int MESSAGE_HANDLING_STATUS_LOOPED = -6;
    private static int MESSAGE_HANDLING_STATUS_HANDLING_ERROR = -7;

    private int messageHandlingStatus = 0;

    //TODO: this is used only to track connection attempts, however the link state and packet per
    //TODO: second logic should be folded into that
    private boolean checkOrDeferScanAllowed(Message msg) {
        long now = System.currentTimeMillis();
        if (lastConnectAttempt != 0 && (now - lastConnectAttempt) < 10000) {
            Message dmsg = Message.obtain(msg);
            sendMessageDelayed(dmsg, 11000 - (now - lastConnectAttempt));
            return false;
        }
        return true;
    }

    private int mOnTime = 0;
    private int mTxTime = 0;
    private int mRxTime = 0;
    private int mOnTimeStartScan = 0;
    private int mTxTimeStartScan = 0;
    private int mRxTimeStartScan = 0;
    private int mOnTimeScan = 0;
    private int mTxTimeScan = 0;
    private int mRxTimeScan = 0;
    private int mOnTimeThisScan = 0;
    private int mTxTimeThisScan = 0;
    private int mRxTimeThisScan = 0;

    private int mOnTimeScreenStateChange = 0;
    private int mOnTimeAtLastReport = 0;
    private long lastOntimeReportTimeStamp = 0;
    private long lastScreenStateChangeTimeStamp = 0;
    private int mOnTimeLastReport = 0;
    private int mTxTimeLastReport = 0;
    private int mRxTimeLastReport = 0;

    private long lastLinkLayerStatsUpdate = 0;

    String reportOnTime() {
        long now = System.currentTimeMillis();
        StringBuilder sb = new StringBuilder();
        // Report stats since last report
        int on = mOnTime - mOnTimeLastReport;
        mOnTimeLastReport = mOnTime;
        int tx = mTxTime - mTxTimeLastReport;
        mTxTimeLastReport = mTxTime;
        int rx = mRxTime - mRxTimeLastReport;
        mRxTimeLastReport = mRxTime;
        int period = (int)(now - lastOntimeReportTimeStamp);
        lastOntimeReportTimeStamp = now;
        sb.append(String.format("[on:%d tx:%d rx:%d period:%d]", on, tx, rx, period));
        // Report stats since Screen State Changed
        on = mOnTime - mOnTimeScreenStateChange;
        period = (int)(now - lastScreenStateChangeTimeStamp);
        sb.append(String.format(" from screen [on:%d period:%d]", on, period));
        return sb.toString();
    }

    WifiLinkLayerStats getWifiLinkLayerStats(boolean dbg) {
        WifiLinkLayerStats stats = null;
        if (mWifiLinkLayerStatsSupported > 0) {
            String name = "wlan0";
            stats = mWifiNative.getWifiLinkLayerStats(name);
            if (name != null && stats == null && mWifiLinkLayerStatsSupported > 0) {
                mWifiLinkLayerStatsSupported -= 1;
            } else if (stats != null) {
                lastLinkLayerStatsUpdate = System.currentTimeMillis();
                mOnTime = stats.on_time;
                mTxTime = stats.tx_time;
                mRxTime = stats.rx_time;
                mRunningBeaconCount = stats.beacon_rx;
                if (dbg) {
                    loge(stats.toString());
                }
            }
        }
        if (stats == null || mWifiLinkLayerStatsSupported <= 0) {
            long mTxPkts = TrafficStats.getTxPackets(mInterfaceName);
            long mRxPkts = TrafficStats.getRxPackets(mInterfaceName);
            mWifiInfo.updatePacketRates(mTxPkts, mRxPkts);
        } else {
            mWifiInfo.updatePacketRates(stats);
        }
        return stats;
    }

    void startRadioScanStats() {
        WifiLinkLayerStats stats = getWifiLinkLayerStats(false);
        if (stats != null) {
            mOnTimeStartScan = stats.on_time;
            mTxTimeStartScan = stats.tx_time;
            mRxTimeStartScan = stats.rx_time;
            mOnTime = stats.on_time;
            mTxTime = stats.tx_time;
            mRxTime = stats.rx_time;
        }
    }

    void closeRadioScanStats() {
        WifiLinkLayerStats stats = getWifiLinkLayerStats(false);
        if (stats != null) {
            mOnTimeThisScan = stats.on_time - mOnTimeStartScan;
            mTxTimeThisScan = stats.tx_time - mTxTimeStartScan;
            mRxTimeThisScan = stats.rx_time - mRxTimeStartScan;
            mOnTimeScan += mOnTimeThisScan;
            mTxTimeScan += mTxTimeThisScan;
            mRxTimeScan += mRxTimeThisScan;
        }
    }

    // If workSource is not null, blame is given to it, otherwise blame is given to callingUid.
    private void noteScanStart(int callingUid, WorkSource workSource) {
        long now = System.currentTimeMillis();
        lastStartScanTimeStamp = now;
        lastScanDuration = 0;
        if (DBG) {
            String ts = String.format("[%,d ms]", now);
            if (workSource != null) {
                loge(ts + " noteScanStart" + workSource.toString()
                        + " uid " + Integer.toString(callingUid));
            } else {
                loge(ts + " noteScanstart no scan source"
                        + " uid " + Integer.toString(callingUid));
            }
        }
        startRadioScanStats();
        if (mScanWorkSource == null && ((callingUid != UNKNOWN_SCAN_SOURCE
                && callingUid != SCAN_ALARM_SOURCE)
                || workSource != null)) {
            mScanWorkSource = workSource != null ? workSource : new WorkSource(callingUid);
            try {
                mBatteryStats.noteWifiScanStartedFromSource(mScanWorkSource);
            } catch (RemoteException e) {
                log(e.toString());
            }
        }
    }

    private void noteScanEnd() {
        long now = System.currentTimeMillis();
        if (lastStartScanTimeStamp != 0) {
            lastScanDuration = now - lastStartScanTimeStamp;
        }
        lastStartScanTimeStamp = 0;
        if (DBG) {
            String ts = String.format("[%,d ms]", now);
            if (mScanWorkSource != null)
                loge(ts + " noteScanEnd " + mScanWorkSource.toString()
                        + " onTime=" + mOnTimeThisScan);
            else
                loge(ts + " noteScanEnd no scan source"
                        + " onTime=" + mOnTimeThisScan);
        }
        if (mScanWorkSource != null) {
            try {
                mBatteryStats.noteWifiScanStoppedFromSource(mScanWorkSource);
            } catch (RemoteException e) {
                log(e.toString());
            } finally {
                mScanWorkSource = null;
            }
        }
    }

    private void noteBatchedScanStart() {
        if (PDBG) loge("noteBatchedScanstart()");
        // note the end of a previous scan set
        if (mNotedBatchedScanWorkSource != null &&
                (mNotedBatchedScanWorkSource.equals(mBatchedScanWorkSource) == false ||
                 mNotedBatchedScanCsph != mBatchedScanCsph)) {
            try {
                mBatteryStats.noteWifiBatchedScanStoppedFromSource(mNotedBatchedScanWorkSource);
            } catch (RemoteException e) {
                log(e.toString());
            } finally {
                mNotedBatchedScanWorkSource = null;
                mNotedBatchedScanCsph = 0;
            }
        }
        // note the start of the new
        try {
            mBatteryStats.noteWifiBatchedScanStartedFromSource(mBatchedScanWorkSource,
                    mBatchedScanCsph);
            mNotedBatchedScanWorkSource = mBatchedScanWorkSource;
            mNotedBatchedScanCsph = mBatchedScanCsph;
        } catch (RemoteException e) {
            log(e.toString());
        }
    }

    private void noteBatchedScanStop() {
        if (PDBG) loge("noteBatchedScanstop()");

        if (mNotedBatchedScanWorkSource != null) {
            try {
                mBatteryStats.noteWifiBatchedScanStoppedFromSource(mNotedBatchedScanWorkSource);
            } catch (RemoteException e) {
                log(e.toString());
            } finally {
                mNotedBatchedScanWorkSource = null;
                mNotedBatchedScanCsph = 0;
            }
        }
    }

    private void handleScanRequest(int type, Message message) {
        ScanSettings settings = null;
        WorkSource workSource = null;

        // unbundle parameters
        Bundle bundle = (Bundle) message.obj;

        if (bundle != null) {
            settings = bundle.getParcelable(CUSTOMIZED_SCAN_SETTING);
            workSource = bundle.getParcelable(CUSTOMIZED_SCAN_WORKSOURCE);
        }

        // parse scan settings
        String freqs = null;
        if (settings != null && settings.channelSet != null) {
            StringBuilder sb = new StringBuilder();
            boolean first = true;
            for (WifiChannel channel : settings.channelSet) {
                if (!first) sb.append(','); else first = false;
                sb.append(channel.freqMHz);
            }
            freqs = sb.toString();
        }

        // call wifi native to start the scan
        if (startScanNative(type, freqs)) {
            // only count battery consumption if scan request is accepted
            noteScanStart(message.arg1, workSource);
            // a full scan covers everything, clearing scan request buffer
            if (freqs == null)
                mBufferedScanMsg.clear();
            messageHandlingStatus = MESSAGE_HANDLING_STATUS_OK;
            if (workSource != null) {
                // External worksource was passed along the scan request,
                // hence always send a broadcast
                mSendScanResultsBroadcast = true;
            }
            return;
        }

        // if reach here, scan request is rejected

        if (!mIsScanOngoing) {
            // if rejection is NOT due to ongoing scan (e.g. bad scan parameters),

            // discard this request and pop up the next one
            if (mBufferedScanMsg.size() > 0) {
                sendMessage(mBufferedScanMsg.remove());
            }
            messageHandlingStatus = MESSAGE_HANDLING_STATUS_DISCARD;
        } else if (!mIsFullScanOngoing) {
            // if rejection is due to an ongoing scan, and the ongoing one is NOT a full scan,
            // buffer the scan request to make sure specified channels will be scanned eventually
            if (freqs == null)
                mBufferedScanMsg.clear();
            if (mBufferedScanMsg.size() < SCAN_REQUEST_BUFFER_MAX_SIZE) {
                Message msg = obtainMessage(CMD_START_SCAN,
                        message.arg1, message.arg2, bundle);
                mBufferedScanMsg.add(msg);
            } else {
                // if too many requests in buffer, combine them into a single full scan
                bundle = new Bundle();
                bundle.putParcelable(CUSTOMIZED_SCAN_SETTING, null);
                bundle.putParcelable(CUSTOMIZED_SCAN_WORKSOURCE, workSource);
                Message msg = obtainMessage(CMD_START_SCAN, message.arg1, message.arg2, bundle);
                mBufferedScanMsg.clear();
                mBufferedScanMsg.add(msg);
            }
            messageHandlingStatus = MESSAGE_HANDLING_STATUS_LOOPED;
        } else {
            // mIsScanOngoing and mIsFullScanOngoing
            messageHandlingStatus = MESSAGE_HANDLING_STATUS_FAIL;
        }
    }


    /** return true iff scan request is accepted */
    private boolean startScanNative(int type, String freqs) {
        if (mWifiNative.scan(type, freqs)) {
            mIsScanOngoing = true;
            mIsFullScanOngoing = (freqs == null);
            lastScanFreqs = freqs;
            return true;
        }
        return false;
    }

    /**
     * TODO: doc
     */
    public void setSupplicantRunning(boolean enable) {
        if (enable) {
            sendMessage(CMD_START_SUPPLICANT);
        } else {
            sendMessage(CMD_STOP_SUPPLICANT);
        }
    }

    /**
     * TODO: doc
     */
    public void setHostApRunning(WifiConfiguration wifiConfig, boolean enable) {
        if (enable) {
            sendMessage(CMD_START_AP, wifiConfig);
        } else {
            sendMessage(CMD_STOP_AP);
        }
    }

    public void setWifiApConfiguration(WifiConfiguration config) {
        mWifiApConfigChannel.sendMessage(CMD_SET_AP_CONFIG, config);
    }

    public WifiConfiguration syncGetWifiApConfiguration() {
        Message resultMsg = mWifiApConfigChannel.sendMessageSynchronously(CMD_REQUEST_AP_CONFIG);
        WifiConfiguration ret = (WifiConfiguration) resultMsg.obj;
        resultMsg.recycle();
        return ret;
    }

    /**
     * TODO: doc
     */
    public int syncGetWifiState() {
        return mWifiState.get();
    }

    /**
     * TODO: doc
     */
    public String syncGetWifiStateByName() {
        switch (mWifiState.get()) {
            case WIFI_STATE_DISABLING:
                return "disabling";
            case WIFI_STATE_DISABLED:
                return "disabled";
            case WIFI_STATE_ENABLING:
                return "enabling";
            case WIFI_STATE_ENABLED:
                return "enabled";
            case WIFI_STATE_UNKNOWN:
                return "unknown state";
            default:
                return "[invalid state]";
        }
    }

    /**
     * TODO: doc
     */
    public int syncGetWifiApState() {
        return mWifiApState.get();
    }

    /**
     * TODO: doc
     */
    public String syncGetWifiApStateByName() {
        switch (mWifiApState.get()) {
            case WIFI_AP_STATE_DISABLING:
                return "disabling";
            case WIFI_AP_STATE_DISABLED:
                return "disabled";
            case WIFI_AP_STATE_ENABLING:
                return "enabling";
            case WIFI_AP_STATE_ENABLED:
                return "enabled";
            case WIFI_AP_STATE_FAILED:
                return "failed";
            default:
                return "[invalid state]";
        }
    }

    /**
     * Get status information for the current connection, if any.
     * @return a {@link WifiInfo} object containing information about the current connection
     *
     */
    public WifiInfo syncRequestConnectionInfo() {
        return mWifiInfo;
    }

    public DhcpResults syncGetDhcpResults() {
        synchronized (mDhcpResultsLock) {
            return new DhcpResults(mDhcpResults);
        }
    }

    /**
     * TODO: doc
     */
    public void setDriverStart(boolean enable) {
        if (enable) {
            sendMessage(CMD_START_DRIVER);
        } else {
            sendMessage(CMD_STOP_DRIVER);
        }
    }

    /**
     * TODO: doc
     */
    public void setOperationalMode(int mode) {
        if (DBG) log("setting operational mode to " + String.valueOf(mode));
        sendMessage(CMD_SET_OPERATIONAL_MODE, mode, 0);
    }

    /**
     * TODO: doc
     */
    public List<ScanResult> syncGetScanResultsList() {
        synchronized (mScanResultCache) {
            List<ScanResult> scanList = new ArrayList<ScanResult>();
            for(ScanDetail result: mScanResults) {
                scanList.add(new ScanResult(result.getScanResult()));
            }
            return scanList;
        }
    }

    public void disableEphemeralNetwork(String SSID) {
        if (SSID != null) {
            sendMessage(CMD_DISABLE_EPHEMERAL_NETWORK, SSID);
        }
    }

    /**
     * Get unsynchronized pointer to scan result list
     * Can be called only from AutoJoinController which runs in the WifiStateMachine context
     */
    public List<ScanDetail> getScanResultsListNoCopyUnsync() {
        return mScanResults;
    }

    /**
     * Disconnect from Access Point
     */
    public void disconnectCommand() {
        sendMessage(CMD_DISCONNECT);
    }

    public void disconnectCommand(int uid, int reason) {
        sendMessage(CMD_DISCONNECT, uid, reason);
    }

    /**
     * Initiate a reconnection to AP
     */
    public void reconnectCommand() {
        sendMessage(CMD_RECONNECT);
    }

    /**
     * Initiate a re-association to AP
     */
    public void reassociateCommand() {
        sendMessage(CMD_REASSOCIATE);
    }

    /**
     * Reload networks and then reconnect; helps load correct data for TLS networks
     */

    public void reloadTlsNetworksAndReconnect() {
        sendMessage(CMD_RELOAD_TLS_AND_RECONNECT);
    }

    /**
     * Add a network synchronously
     *
     * @return network id of the new network
     */
    public int syncAddOrUpdateNetwork(AsyncChannel channel, WifiConfiguration config) {
        Message resultMsg = channel.sendMessageSynchronously(CMD_ADD_OR_UPDATE_NETWORK, config);
        int result = resultMsg.arg1;
        resultMsg.recycle();
        return result;
    }

    /**
     * Get configured networks synchronously
     * @param channel
     * @return
     */

    public List<WifiConfiguration> syncGetConfiguredNetworks(int uuid, AsyncChannel channel) {
        Message resultMsg = channel.sendMessageSynchronously(CMD_GET_CONFIGURED_NETWORKS, uuid);
        List<WifiConfiguration> result = (List<WifiConfiguration>) resultMsg.obj;
        resultMsg.recycle();
        return result;
    }

    public List<WifiConfiguration> syncGetPrivilegedConfiguredNetwork(AsyncChannel channel) {
        Message resultMsg = channel.sendMessageSynchronously(
                CMD_GET_PRIVILEGED_CONFIGURED_NETWORKS);
        List<WifiConfiguration> result = (List<WifiConfiguration>) resultMsg.obj;
        resultMsg.recycle();
        return result;
    }


    /**
     * Get connection statistics synchronously
     * @param channel
     * @return
     */

    public WifiConnectionStatistics syncGetConnectionStatistics(AsyncChannel channel) {
        Message resultMsg = channel.sendMessageSynchronously(CMD_GET_CONNECTION_STATISTICS);
        WifiConnectionStatistics result = (WifiConnectionStatistics) resultMsg.obj;
        resultMsg.recycle();
        return result;
    }

    /**
     * Get adaptors synchronously
     */

    public int syncGetSupportedFeatures(AsyncChannel channel) {
        Message resultMsg = channel.sendMessageSynchronously(CMD_GET_SUPPORTED_FEATURES);
        int supportedFeatureSet = resultMsg.arg1;
        resultMsg.recycle();
        return supportedFeatureSet;
    }

    /**
     * Get link layers stats for adapter synchronously
     */
    public WifiLinkLayerStats syncGetLinkLayerStats(AsyncChannel channel) {
        Message resultMsg = channel.sendMessageSynchronously(CMD_GET_LINK_LAYER_STATS);
        WifiLinkLayerStats result = (WifiLinkLayerStats) resultMsg.obj;
        resultMsg.recycle();
        return result;
    }

    /**
     * Delete a network
     *
     * @param networkId id of the network to be removed
     */
    public boolean syncRemoveNetwork(AsyncChannel channel, int networkId) {
        Message resultMsg = channel.sendMessageSynchronously(CMD_REMOVE_NETWORK, networkId);
        boolean result = (resultMsg.arg1 != FAILURE);
        resultMsg.recycle();
        return result;
    }

    /**
     * Enable a network
     *
     * @param netId network id of the network
     * @param disableOthers true, if all other networks have to be disabled
     * @return {@code true} if the operation succeeds, {@code false} otherwise
     */
    public boolean syncEnableNetwork(AsyncChannel channel, int netId, boolean disableOthers) {
        Message resultMsg = channel.sendMessageSynchronously(CMD_ENABLE_NETWORK, netId,
                disableOthers ? 1 : 0);
        boolean result = (resultMsg.arg1 != FAILURE);
        resultMsg.recycle();
        return result;
    }

    /**
     * Disable a network
     *
     * @param netId network id of the network
     * @return {@code true} if the operation succeeds, {@code false} otherwise
     */
    public boolean syncDisableNetwork(AsyncChannel channel, int netId) {
        Message resultMsg = channel.sendMessageSynchronously(WifiManager.DISABLE_NETWORK, netId);
        boolean result = (resultMsg.arg1 != WifiManager.DISABLE_NETWORK_FAILED);
        resultMsg.recycle();
        return result;
    }

    /**
     * Retrieves a WPS-NFC configuration token for the specified network
     * @return a hex string representation of the WPS-NFC configuration token
     */
    public String syncGetWpsNfcConfigurationToken(int netId) {
        return mWifiNative.getNfcWpsConfigurationToken(netId);
    }

    void enableBackgroundScan(boolean enable) {
        if (enable) {
            mWifiConfigStore.enableAllNetworks();
        }
        mWifiNative.enableBackgroundScan(enable);
    }

    /**
     * Blacklist a BSSID. This will avoid the AP if there are
     * alternate APs to connect
     *
     * @param bssid BSSID of the network
     */
    public void addToBlacklist(String bssid) {
        sendMessage(CMD_BLACKLIST_NETWORK, bssid);
    }

    /**
     * Clear the blacklist list
     *
     */
    public void clearBlacklist() {
        sendMessage(CMD_CLEAR_BLACKLIST);
    }

    public void enableRssiPolling(boolean enabled) {
       sendMessage(CMD_ENABLE_RSSI_POLL, enabled ? 1 : 0, 0);
    }

    public void enableAllNetworks() {
        sendMessage(CMD_ENABLE_ALL_NETWORKS);
    }

    /**
     * Start filtering Multicast v4 packets
     */
    public void startFilteringMulticastV4Packets() {
        mFilteringMulticastV4Packets.set(true);
        sendMessage(CMD_START_PACKET_FILTERING, MULTICAST_V4, 0);
    }

    /**
     * Stop filtering Multicast v4 packets
     */
    public void stopFilteringMulticastV4Packets() {
        mFilteringMulticastV4Packets.set(false);
        sendMessage(CMD_STOP_PACKET_FILTERING, MULTICAST_V4, 0);
    }

    /**
     * Start filtering Multicast v4 packets
     */
    public void startFilteringMulticastV6Packets() {
        sendMessage(CMD_START_PACKET_FILTERING, MULTICAST_V6, 0);
    }

    /**
     * Stop filtering Multicast v4 packets
     */
    public void stopFilteringMulticastV6Packets() {
        sendMessage(CMD_STOP_PACKET_FILTERING, MULTICAST_V6, 0);
    }

    /**
     * Set high performance mode of operation.
     * Enabling would set active power mode and disable suspend optimizations;
     * disabling would set auto power mode and enable suspend optimizations
     * @param enable true if enable, false otherwise
     */
    public void setHighPerfModeEnabled(boolean enable) {
        sendMessage(CMD_SET_HIGH_PERF_MODE, enable ? 1 : 0, 0);
    }

    /**
     * Set the country code
     * @param countryCode following ISO 3166 format
     * @param persist {@code true} if the setting should be remembered.
     */
    public synchronized void setCountryCode(String countryCode, boolean persist) {
        // If it's a good country code, apply after the current
        // wifi connection is terminated; ignore resetting of code
        // for now (it is unclear what the chipset should do when
        // country code is reset)

        if (TextUtils.isEmpty(countryCode)) {
            log("Ignoring resetting of country code");
        } else {
            // if mCountryCodeSequence == 0, it is the first time to set country code, always set
            // else only when the new country code is different from the current one to set
            int countryCodeSequence = mCountryCodeSequence.get();
            if(countryCodeSequence == 0 || countryCode.equals(mSetCountryCode) == false) {

                countryCodeSequence = mCountryCodeSequence.incrementAndGet();
                mSetCountryCode = countryCode;
                sendMessage(CMD_SET_COUNTRY_CODE, countryCodeSequence, persist ? 1 : 0,
                        countryCode);
            }

            if (persist) {
                Settings.Global.putString(mContext.getContentResolver(),
                        Settings.Global.WIFI_COUNTRY_CODE,
                        countryCode);
            }
        }
    }

    /**
     * Get the country code
     * @param countryCode following ISO 3166 format
     */
    public String getCountryCode() {
        return mSetCountryCode;
    }


    /**
     * Set the operational frequency band
     * @param band
     * @param persist {@code true} if the setting should be remembered.
     */
    public void setFrequencyBand(int band, boolean persist) {
        if (persist) {
            Settings.Global.putInt(mContext.getContentResolver(),
                    Settings.Global.WIFI_FREQUENCY_BAND,
                    band);
        }
        sendMessage(CMD_SET_FREQUENCY_BAND, band, 0);
    }

    /**
     * Enable TDLS for a specific MAC address
     */
    public void enableTdls(String remoteMacAddress, boolean enable) {
        int enabler = enable ? 1 : 0;
        sendMessage(CMD_ENABLE_TDLS, enabler, 0, remoteMacAddress);
    }

    /**
     * Returns the operational frequency band
     */
    public int getFrequencyBand() {
        return mFrequencyBand.get();
    }

    /**
     * Returns the wifi configuration file
     */
    public String getConfigFile() {
        return mWifiConfigStore.getConfigFile();
    }

    /**
     * Send a message indicating bluetooth adapter connection state changed
     */
    public void sendBluetoothAdapterStateChange(int state) {
        sendMessage(CMD_BLUETOOTH_ADAPTER_STATE_CHANGE, state, 0);
    }

    /**
     * Send a message indicating a package has been uninstalled.
     */
    public void removeAppConfigs(String packageName, int uid) {
        // Build partial AppInfo manually - package may not exist in database any more
        ApplicationInfo ai = new ApplicationInfo();
        ai.packageName = packageName;
        ai.uid = uid;
        sendMessage(CMD_REMOVE_APP_CONFIGURATIONS, ai);
    }

    /**
     * Send a message indicating a user has been removed.
     */
    public void removeUserConfigs(int userId) {
        sendMessage(CMD_REMOVE_USER_CONFIGURATIONS, userId);
    }

    /**
     * Save configuration on supplicant
     *
     * @return {@code true} if the operation succeeds, {@code false} otherwise
     *
     * TODO: deprecate this
     */
    public boolean syncSaveConfig(AsyncChannel channel) {
        Message resultMsg = channel.sendMessageSynchronously(CMD_SAVE_CONFIG);
        boolean result = (resultMsg.arg1 != FAILURE);
        resultMsg.recycle();
        return result;
    }

    public void updateBatteryWorkSource(WorkSource newSource) {
        synchronized (mRunningWifiUids) {
            try {
                if (newSource != null) {
                    mRunningWifiUids.set(newSource);
                }
                if (mIsRunning) {
                    if (mReportedRunning) {
                        // If the work source has changed since last time, need
                        // to remove old work from battery stats.
                        if (mLastRunningWifiUids.diff(mRunningWifiUids)) {
                            mBatteryStats.noteWifiRunningChanged(mLastRunningWifiUids,
                                    mRunningWifiUids);
                            mLastRunningWifiUids.set(mRunningWifiUids);
                        }
                    } else {
                        // Now being started, report it.
                        mBatteryStats.noteWifiRunning(mRunningWifiUids);
                        mLastRunningWifiUids.set(mRunningWifiUids);
                        mReportedRunning = true;
                    }
                } else {
                    if (mReportedRunning) {
                        // Last reported we were running, time to stop.
                        mBatteryStats.noteWifiStopped(mLastRunningWifiUids);
                        mLastRunningWifiUids.clear();
                        mReportedRunning = false;
                    }
                }
                mWakeLock.setWorkSource(newSource);
            } catch (RemoteException ignore) {
            }
        }
    }

    @Override
    public void dump(FileDescriptor fd, PrintWriter pw, String[] args) {
        super.dump(fd, pw, args);
        mSupplicantStateTracker.dump(fd, pw, args);
        pw.println("mLinkProperties " + mLinkProperties);
        pw.println("mWifiInfo " + mWifiInfo);
        pw.println("mDhcpResults " + mDhcpResults);
        pw.println("mNetworkInfo " + mNetworkInfo);
        pw.println("mLastSignalLevel " + mLastSignalLevel);
        pw.println("mLastBssid " + mLastBssid);
        pw.println("mLastNetworkId " + mLastNetworkId);
        pw.println("mOperationalMode " + mOperationalMode);
        pw.println("mUserWantsSuspendOpt " + mUserWantsSuspendOpt);
        pw.println("mSuspendOptNeedsDisabled " + mSuspendOptNeedsDisabled);
        pw.println("Supplicant status " + mWifiNative.status(true));
        pw.println("mEnableBackgroundScan " + mEnableBackgroundScan);
        pw.println("mSetCountryCode " + mSetCountryCode);
        pw.println("mDriverSetCountryCode " + mDriverSetCountryCode);
        mNetworkFactory.dump(fd, pw, args);
        mUntrustedNetworkFactory.dump(fd, pw, args);
        pw.println();
        mWifiConfigStore.dump(fd, pw, args);
    }

    /*********************************************************
     * Internal private functions
     ********************************************************/

    private void logStateAndMessage(Message message, String state) {
        messageHandlingStatus = 0;
        if (mLogMessages) {
            //long now = SystemClock.elapsedRealtimeNanos();
            //String ts = String.format("[%,d us]", now/1000);

            loge( " " + state + " " + getLogRecString(message));
        }
    }

    /**
     * helper, prints the milli time since boot wi and w/o suspended time
     */
    String printTime() {
        StringBuilder sb = new StringBuilder();
        sb.append(" rt=").append(SystemClock.uptimeMillis());
        sb.append("/").append(SystemClock.elapsedRealtime());
        return sb.toString();
    }

    /**
     * Return the additional string to be logged by LogRec, default
     *
     * @param msg that was processed
     * @return information to be logged as a String
     */
    protected String getLogRecString(Message msg) {
        WifiConfiguration config;
        Long now;
        String report;
        String key;
        StringBuilder sb = new StringBuilder();
        if (mScreenOn) {
            sb.append("!");
        }
        if (messageHandlingStatus != MESSAGE_HANDLING_STATUS_UNKNOWN) {
            sb.append("(").append(messageHandlingStatus).append(")");
        }
        sb.append(smToString(msg));
        if (msg.sendingUid > 0 && msg.sendingUid != Process.WIFI_UID) {
            sb.append(" uid=" + msg.sendingUid);
        }
        switch (msg.what) {
            case CMD_START_SCAN:
                now = System.currentTimeMillis();
                sb.append(" ");
                sb.append(Integer.toString(msg.arg1));
                sb.append(" ");
                sb.append(Integer.toString(msg.arg2));
                sb.append(" ic=");
                sb.append(Integer.toString(sScanAlarmIntentCount));
                if (msg.obj != null) {
                    Bundle bundle = (Bundle)msg.obj;
                    Long request = bundle.getLong(SCAN_REQUEST_TIME, 0);
                    if (request != 0) {
                        sb.append(" proc(ms):").append(now - request);
                    }
                }
                if (mIsScanOngoing) sb.append(" onGoing");
                if (mIsFullScanOngoing) sb.append(" full");
                if (lastStartScanTimeStamp != 0) {
                    sb.append(" started:").append(lastStartScanTimeStamp);
                    sb.append(",").append(now - lastStartScanTimeStamp);
                }
                if (lastScanDuration != 0) {
                    sb.append(" dur:").append(lastScanDuration);
                }
                sb.append(" cnt=").append(mDelayedScanCounter);
                sb.append(" rssi=").append(mWifiInfo.getRssi());
                sb.append(" f=").append(mWifiInfo.getFrequency());
                sb.append(" sc=").append(mWifiInfo.score);
                sb.append(" link=").append(mWifiInfo.getLinkSpeed());
                sb.append(String.format(" tx=%.1f,", mWifiInfo.txSuccessRate));
                sb.append(String.format(" %.1f,", mWifiInfo.txRetriesRate));
                sb.append(String.format(" %.1f ", mWifiInfo.txBadRate));
                sb.append(String.format(" rx=%.1f", mWifiInfo.rxSuccessRate));
                if (lastScanFreqs != null) {
                    sb.append(" list=").append(lastScanFreqs);
                } else {
                    sb.append(" fiv=").append(fullBandConnectedTimeIntervalMilli);
                }
                report = reportOnTime();
                if (report != null) {
                    sb.append(" ").append(report);
                }
                break;
            case WifiMonitor.SUPPLICANT_STATE_CHANGE_EVENT:
                sb.append(" ");
                sb.append(Integer.toString(msg.arg1));
                sb.append(" ");
                sb.append(Integer.toString(msg.arg2));
                sb.append(printTime());
                StateChangeResult stateChangeResult = (StateChangeResult) msg.obj;
                if (stateChangeResult != null) {
                    sb.append(stateChangeResult.toString());
                }
                break;
            case WifiManager.SAVE_NETWORK:
            case WifiStateMachine.CMD_AUTO_SAVE_NETWORK:
                sb.append(" ");
                sb.append(Integer.toString(msg.arg1));
                sb.append(" ");
                sb.append(Integer.toString(msg.arg2));
                if (lastSavedConfigurationAttempt != null) {
                    sb.append(" ").append(lastSavedConfigurationAttempt.configKey());
                    sb.append(" nid=").append(lastSavedConfigurationAttempt.networkId);
                    if (lastSavedConfigurationAttempt.hiddenSSID) {
                        sb.append(" hidden");
                    }
                    if (lastSavedConfigurationAttempt.preSharedKey != null
                            && !lastSavedConfigurationAttempt.preSharedKey.equals("*")) {
                        sb.append(" hasPSK");
                    }
                    if (lastSavedConfigurationAttempt.ephemeral) {
                        sb.append(" ephemeral");
                    }
                    if (lastSavedConfigurationAttempt.selfAdded) {
                        sb.append(" selfAdded");
                    }
                    sb.append(" cuid=").append(lastSavedConfigurationAttempt.creatorUid);
                    sb.append(" suid=").append(lastSavedConfigurationAttempt.lastUpdateUid);
                }
                break;
            case WifiManager.FORGET_NETWORK:
                sb.append(" ");
                sb.append(Integer.toString(msg.arg1));
                sb.append(" ");
                sb.append(Integer.toString(msg.arg2));
                if (lastForgetConfigurationAttempt != null) {
                    sb.append(" ").append(lastForgetConfigurationAttempt.configKey());
                    sb.append(" nid=").append(lastForgetConfigurationAttempt.networkId);
                    if (lastForgetConfigurationAttempt.hiddenSSID) {
                        sb.append(" hidden");
                    }
                    if (lastForgetConfigurationAttempt.preSharedKey != null) {
                        sb.append(" hasPSK");
                    }
                    if (lastForgetConfigurationAttempt.ephemeral) {
                        sb.append(" ephemeral");
                    }
                    if (lastForgetConfigurationAttempt.selfAdded) {
                        sb.append(" selfAdded");
                    }
                    sb.append(" cuid=").append(lastForgetConfigurationAttempt.creatorUid);
                    sb.append(" suid=").append(lastForgetConfigurationAttempt.lastUpdateUid);
                    sb.append(" ajst=").append(lastForgetConfigurationAttempt.autoJoinStatus);
                }
                break;
            case WifiMonitor.ASSOCIATION_REJECTION_EVENT:
                sb.append(" ");
                sb.append(Integer.toString(msg.arg1));
                sb.append(" ");
                sb.append(Integer.toString(msg.arg2));
                String bssid = (String)msg.obj;
                if (bssid != null && bssid.length()>0) {
                    sb.append(" ");
                    sb.append(bssid);
                }
                sb.append(" blacklist=" + Boolean.toString(didBlackListBSSID));
                sb.append(printTime());
                break;
            case WifiMonitor.SCAN_RESULTS_EVENT:
                sb.append(" ");
                sb.append(Integer.toString(msg.arg1));
                sb.append(" ");
                sb.append(Integer.toString(msg.arg2));
                if (mScanResults != null) {
                    sb.append(" found=");
                    sb.append(mScanResults.size());
                }
                sb.append(" known=").append(mNumScanResultsKnown);
                sb.append(" got=").append(mNumScanResultsReturned);
                if (lastScanDuration != 0) {
                    sb.append(" dur:").append(lastScanDuration);
                }
                if (mOnTime != 0) {
                    sb.append(" on:").append(mOnTimeThisScan).append(",").append(mOnTimeScan);
                    sb.append(",").append(mOnTime);
                }
                if (mTxTime != 0) {
                    sb.append(" tx:").append(mTxTimeThisScan).append(",").append(mTxTimeScan);
                    sb.append(",").append(mTxTime);
                }
                if (mRxTime != 0) {
                    sb.append(" rx:").append(mRxTimeThisScan).append(",").append(mRxTimeScan);
                    sb.append(",").append(mRxTime);
                }
                sb.append(String.format(" bcn=%d", mRunningBeaconCount));
                sb.append(String.format(" con=%d", mConnectionRequests));
                key = mWifiConfigStore.getLastSelectedConfiguration();
                if (key != null) {
                    sb.append(" last=").append(key);
                }
                break;
            case WifiMonitor.NETWORK_CONNECTION_EVENT:
                sb.append(" ");
                sb.append(Integer.toString(msg.arg1));
                sb.append(" ");
                sb.append(Integer.toString(msg.arg2));
                sb.append(" ").append(mLastBssid);
                sb.append(" nid=").append(mLastNetworkId);
                config = getCurrentWifiConfiguration();
                if (config != null) {
                    sb.append(" ").append(config.configKey());
                }
                sb.append(printTime());
                key = mWifiConfigStore.getLastSelectedConfiguration();
                if (key != null) {
                    sb.append(" last=").append(key);
                }
                break;
            case CMD_TARGET_BSSID:
            case CMD_ASSOCIATED_BSSID:
                sb.append(" ");
                sb.append(Integer.toString(msg.arg1));
                sb.append(" ");
                sb.append(Integer.toString(msg.arg2));
                if (msg.obj != null) {
                    sb.append(" BSSID=").append((String)msg.obj);
                }
                if (mTargetRoamBSSID != null) {
                    sb.append(" Target=").append(mTargetRoamBSSID);
                }
                sb.append(" roam=").append(Integer.toString(mAutoRoaming));
                sb.append(printTime());
                break;
            case WifiMonitor.NETWORK_DISCONNECTION_EVENT:
                if (msg.obj != null) {
                    sb.append(" ").append((String)msg.obj);
                }
                sb.append(" nid=").append(msg.arg1);
                sb.append(" reason=").append(msg.arg2);
                if (mLastBssid != null) {
                    sb.append(" lastbssid=").append(mLastBssid);
                }
                if (mWifiInfo.getFrequency() != -1) {
                    sb.append(" freq=").append(mWifiInfo.getFrequency());
                    sb.append(" rssi=").append(mWifiInfo.getRssi());
                }
                if (linkDebouncing) {
                    sb.append(" debounce");
                }
                sb.append(printTime());
                break;
            case WifiMonitor.SSID_TEMP_DISABLED:
            case WifiMonitor.SSID_REENABLED:
                sb.append(" nid=").append(msg.arg1);
                if (msg.obj != null) {
                    sb.append(" ").append((String)msg.obj);
                }
                config = getCurrentWifiConfiguration();
                if (config != null) {
                    sb.append(" cur=").append(config.configKey());
                    sb.append(" ajst=").append(config.autoJoinStatus);
                    if (config.selfAdded) {
                        sb.append(" selfAdded");
                    }
                    if (config.status != 0) {
                        sb.append(" st=").append(config.status);
                        sb.append(" rs=").append(config.disableReason);
                    }
                    if (config.lastConnected != 0) {
                        now = System.currentTimeMillis();
                        sb.append(" lastconn=").append(now - config.lastConnected).append("(ms)");
                    }
                    if (mLastBssid != null) {
                        sb.append(" lastbssid=").append(mLastBssid);
                    }
                    if (mWifiInfo.getFrequency() != -1) {
                        sb.append(" freq=").append(mWifiInfo.getFrequency());
                        sb.append(" rssi=").append(mWifiInfo.getRssi());
                        sb.append(" bssid=").append(mWifiInfo.getBSSID());
                    }
                }
                sb.append(printTime());
                break;
            case CMD_RSSI_POLL:
            case CMD_UNWANTED_NETWORK:
            case WifiManager.RSSI_PKTCNT_FETCH:
                sb.append(" ");
                sb.append(Integer.toString(msg.arg1));
                sb.append(" ");
                sb.append(Integer.toString(msg.arg2));
                if (mWifiInfo.getSSID() != null)
                if (mWifiInfo.getSSID() != null)
                    sb.append(" ").append(mWifiInfo.getSSID());
                if (mWifiInfo.getBSSID() != null)
                    sb.append(" ").append(mWifiInfo.getBSSID());
                sb.append(" rssi=").append(mWifiInfo.getRssi());
                sb.append(" f=").append(mWifiInfo.getFrequency());
                sb.append(" sc=").append(mWifiInfo.score);
                sb.append(" link=").append(mWifiInfo.getLinkSpeed());
                sb.append(String.format(" tx=%.1f,", mWifiInfo.txSuccessRate));
                sb.append(String.format(" %.1f,", mWifiInfo.txRetriesRate));
                sb.append(String.format(" %.1f ", mWifiInfo.txBadRate));
                sb.append(String.format(" rx=%.1f", mWifiInfo.rxSuccessRate));
                sb.append(String.format(" bcn=%d", mRunningBeaconCount));
                report = reportOnTime();
                if (report != null) {
                    sb.append(" ").append(report);
                }
                if (wifiScoringReport != null) {
                    sb.append(wifiScoringReport);
                }
                break;
            case CMD_AUTO_CONNECT:
            case WifiManager.CONNECT_NETWORK:
                sb.append(" ");
                sb.append(Integer.toString(msg.arg1));
                sb.append(" ");
                sb.append(Integer.toString(msg.arg2));
                config = (WifiConfiguration) msg.obj;
                if (config != null) {
                    sb.append(" ").append(config.configKey());
                    if (config.visibility != null) {
                        sb.append(" ").append(config.visibility.toString());
                    }
                }
                if (mTargetRoamBSSID != null) {
                    sb.append(" ").append(mTargetRoamBSSID);
                }
                sb.append(" roam=").append(Integer.toString(mAutoRoaming));
                sb.append(printTime());
                config = getCurrentWifiConfiguration();
                if (config != null) {
                    sb.append(config.configKey());
                    if (config.visibility != null) {
                        sb.append(" ").append(config.visibility.toString());
                    }
                }
                break;
            case CMD_AUTO_ROAM:
                sb.append(" ");
                sb.append(Integer.toString(msg.arg1));
                sb.append(" ");
                sb.append(Integer.toString(msg.arg2));
                ScanResult result = (ScanResult)msg.obj;
                if (result != null) {
                    now = System.currentTimeMillis();
                    sb.append(" bssid=").append(result.BSSID);
                    sb.append(" rssi=").append(result.level);
                    sb.append(" freq=").append(result.frequency);
                    if (result.seen > 0 && result.seen < now) {
                        sb.append(" seen=").append(now - result.seen);
                    } else {
                        // Somehow the timestamp for this scan result is inconsistent
                        sb.append(" !seen=").append(result.seen);
                    }
                }
                if (mTargetRoamBSSID != null) {
                    sb.append(" ").append(mTargetRoamBSSID);
                }
                sb.append(" roam=").append(Integer.toString(mAutoRoaming));
                sb.append(" fail count=").append(Integer.toString(mRoamFailCount));
                sb.append(printTime());
                break;
            case CMD_ADD_OR_UPDATE_NETWORK:
                sb.append(" ");
                sb.append(Integer.toString(msg.arg1));
                sb.append(" ");
                sb.append(Integer.toString(msg.arg2));
                if (msg.obj != null) {
                    config = (WifiConfiguration)msg.obj;
                    sb.append(" ").append(config.configKey());
                    sb.append(" prio=").append(config.priority);
                    sb.append(" status=").append(config.status);
                    if (config.BSSID != null) {
                        sb.append(" ").append(config.BSSID);
                    }
                    WifiConfiguration curConfig = getCurrentWifiConfiguration();
                    if (curConfig != null) {
                        if (curConfig.configKey().equals(config.configKey())) {
                            sb.append(" is current");
                        } else {
                            sb.append(" current=").append(curConfig.configKey());
                            sb.append(" prio=").append(curConfig.priority);
                            sb.append(" status=").append(curConfig.status);
                        }
                    }
                }
                break;
            case WifiManager.DISABLE_NETWORK:
            case CMD_ENABLE_NETWORK:
                sb.append(" ");
                sb.append(Integer.toString(msg.arg1));
                sb.append(" ");
                sb.append(Integer.toString(msg.arg2));
                key = mWifiConfigStore.getLastSelectedConfiguration();
                if (key != null) {
                    sb.append(" last=").append(key);
                }
                config = mWifiConfigStore.getWifiConfiguration(msg.arg1);
                if (config != null && (key == null || !config.configKey().equals(key))) {
                    sb.append(" target=").append(key);
                }
                break;
            case CMD_GET_CONFIGURED_NETWORKS:
                sb.append(" ");
                sb.append(Integer.toString(msg.arg1));
                sb.append(" ");
                sb.append(Integer.toString(msg.arg2));
                sb.append(" num=").append(mWifiConfigStore.getConfiguredNetworksSize());
                break;
            case DhcpStateMachine.CMD_PRE_DHCP_ACTION:
                sb.append(" ");
                sb.append(Integer.toString(msg.arg1));
                sb.append(" ");
                sb.append(Integer.toString(msg.arg2));
                sb.append(" txpkts=").append(mWifiInfo.txSuccess);
                sb.append(",").append(mWifiInfo.txBad);
                sb.append(",").append(mWifiInfo.txRetries);
                break;
            case DhcpStateMachine.CMD_POST_DHCP_ACTION:
                sb.append(" ");
                sb.append(Integer.toString(msg.arg1));
                sb.append(" ");
                sb.append(Integer.toString(msg.arg2));
                if (msg.arg1 == DhcpStateMachine.DHCP_SUCCESS) {
                    sb.append(" OK ");
                } else if (msg.arg1 == DhcpStateMachine.DHCP_FAILURE) {
                    sb.append(" FAIL ");
                }
                if (mLinkProperties != null) {
                    if (mLinkProperties.hasIPv4Address()) {
                        sb.append(" v4");
                    }
                    if (mLinkProperties.hasGlobalIPv6Address()) {
                        sb.append(" v6");
                    }
                    if (mLinkProperties.hasIPv4DefaultRoute()) {
                        sb.append(" v4r");
                    }
                    if (mLinkProperties.hasIPv6DefaultRoute()) {
                        sb.append(" v6r");
                    }
                    if (mLinkProperties.hasIPv4DnsServer()) {
                        sb.append(" v4dns");
                    }
                    if (mLinkProperties.hasIPv6DnsServer()) {
                        sb.append(" v6dns");
                    }
                }
                break;
            case WifiP2pServiceImpl.P2P_CONNECTION_CHANGED:
                sb.append(" ");
                sb.append(Integer.toString(msg.arg1));
                sb.append(" ");
                sb.append(Integer.toString(msg.arg2));
                if (msg.obj != null) {
                    NetworkInfo info = (NetworkInfo)msg.obj;
                    NetworkInfo.State state = info.getState();
                    NetworkInfo.DetailedState detailedState = info.getDetailedState();
                    if (state != null) {
                        sb.append(" st=").append(state);
                    }
                    if (detailedState != null) {
                        sb.append("/").append(detailedState);
                    }
                }
                break;
            case CMD_IP_CONFIGURATION_LOST:
                int count = -1;
                WifiConfiguration c = getCurrentWifiConfiguration();
                if (c != null) count = c.numIpConfigFailures;
                sb.append(" ");
                sb.append(Integer.toString(msg.arg1));
                sb.append(" ");
                sb.append(Integer.toString(msg.arg2));
                sb.append(" failures: ");
                sb.append(Integer.toString(count));
                sb.append("/");
                sb.append(Integer.toString(mWifiConfigStore.getMaxDhcpRetries()));
                if (mWifiInfo.getBSSID() != null) {
                    sb.append(" ").append(mWifiInfo.getBSSID());
                }
                if (c != null) {
                    WifiConfigStore.ScanDetailCache scanDetailCache =
                            mWifiConfigStore.getScanDetailCache(c);
                    if (scanDetailCache != null) {
                        for (ScanDetail sd : scanDetailCache.values()) {
                            ScanResult r = sd.getScanResult();
                            if (r.BSSID.equals(mWifiInfo.getBSSID())) {
                                sb.append(" ipfail=").append(r.numIpConfigFailures);
                                sb.append(",st=").append(r.autoJoinStatus);
                            }
                        }
                    }
                    sb.append(" -> ajst=").append(c.autoJoinStatus);
                    sb.append(" ").append(c.disableReason);
                    sb.append(" txpkts=").append(mWifiInfo.txSuccess);
                    sb.append(",").append(mWifiInfo.txBad);
                    sb.append(",").append(mWifiInfo.txRetries);
                }
                sb.append(printTime());
                sb.append(String.format(" bcn=%d", mRunningBeaconCount));
                break;
            case CMD_UPDATE_LINKPROPERTIES:
                sb.append(" ");
                sb.append(Integer.toString(msg.arg1));
                sb.append(" ");
                sb.append(Integer.toString(msg.arg2));
                if (mLinkProperties != null) {
                    if (mLinkProperties.hasIPv4Address()) {
                        sb.append(" v4");
                    }
                    if (mLinkProperties.hasGlobalIPv6Address()) {
                        sb.append(" v6");
                    }
                    if (mLinkProperties.hasIPv4DefaultRoute()) {
                        sb.append(" v4r");
                    }
                    if (mLinkProperties.hasIPv6DefaultRoute()) {
                        sb.append(" v6r");
                    }
                    if (mLinkProperties.hasIPv4DnsServer()) {
                        sb.append(" v4dns");
                    }
                    if (mLinkProperties.hasIPv6DnsServer()) {
                        sb.append(" v6dns");
                    }
                }
                break;
            case CMD_SET_COUNTRY_CODE:
                sb.append(" ");
                sb.append(Integer.toString(msg.arg1));
                sb.append(" ");
                sb.append(Integer.toString(msg.arg2));
                if (msg.obj != null) {
                    sb.append(" ").append((String)msg.obj);
                }
                break;
            case CMD_ROAM_WATCHDOG_TIMER:
                sb.append(" ");
                sb.append(Integer.toString(msg.arg1));
                sb.append(" ");
                sb.append(Integer.toString(msg.arg2));
                sb.append(" cur=").append(roamWatchdogCount);
                break;
            case CMD_DISCONNECTING_WATCHDOG_TIMER:
                sb.append(" ");
                sb.append(Integer.toString(msg.arg1));
                sb.append(" ");
                sb.append(Integer.toString(msg.arg2));
                sb.append(" cur=").append(disconnectingWatchdogCount);
                break;
            default:
                sb.append(" ");
                sb.append(Integer.toString(msg.arg1));
                sb.append(" ");
                sb.append(Integer.toString(msg.arg2));
                break;
        }

        return sb.toString();
    }

    private void handleScreenStateChanged(boolean screenOn, boolean startBackgroundScanIfNeeded) {
        mScreenOn = screenOn;
        if (PDBG) {
            loge(" handleScreenStateChanged Enter: screenOn=" + screenOn
                    + " mUserWantsSuspendOpt=" + mUserWantsSuspendOpt
                    + " state " + getCurrentState().getName()
                    + " suppState:" + mSupplicantStateTracker.getSupplicantStateName());
        }
        enableRssiPolling(screenOn);
        if (screenOn) enableAllNetworks();
        if (mUserWantsSuspendOpt.get()) {
            if (screenOn) {
                sendMessage(CMD_SET_SUSPEND_OPT_ENABLED, 0, 0);
            } else {
                // Allow 2s for suspend optimizations to be set
                mSuspendWakeLock.acquire(2000);
                sendMessage(CMD_SET_SUSPEND_OPT_ENABLED, 1, 0);
            }
        }
        mScreenBroadcastReceived.set(true);

        getWifiLinkLayerStats(false);
        mOnTimeScreenStateChange = mOnTime;
        lastScreenStateChangeTimeStamp = lastLinkLayerStatsUpdate;
        mEnableBackgroundScan = false;
        cancelDelayedScan();

        if (screenOn) {
            setScanAlarm(false);
            clearBlacklist();

            fullBandConnectedTimeIntervalMilli = mWifiConfigStore.associatedPartialScanPeriodMilli.get();
            // In either Disconnectedstate or ConnectedState,
            // start the scan alarm so as to enable autojoin
            if (getCurrentState() == mConnectedState
                    && mWifiConfigStore.enableAutoJoinScanWhenAssociated.get()) {
                // Scan after 500ms
                startDelayedScan(500, null, null);
            } else if (getCurrentState() == mDisconnectedState) {
                // Scan after 200ms
                startDelayedScan(200, null, null);
            }
        } else if (startBackgroundScanIfNeeded) {
            // Screen Off and Disconnected and chipset doesn't support scan offload
            //              => start scan alarm
            // Screen Off and Disconnected and chipset does support scan offload
            //              => will use scan offload (i.e. background scan)
            if (!mBackgroundScanSupported) {
                setScanAlarm(true);
            } else {
                mEnableBackgroundScan = true;
            }
        }
        if (DBG) logd("backgroundScan enabled=" + mEnableBackgroundScan
                + " startBackgroundScanIfNeeded:" + startBackgroundScanIfNeeded);
        if (startBackgroundScanIfNeeded) {
            // to scan for them in background, we need all networks enabled
            enableBackgroundScan(mEnableBackgroundScan);
        }
        if (DBG) log("handleScreenStateChanged Exit: " + screenOn);
    }

    private void checkAndSetConnectivityInstance() {
        if (mCm == null) {
            mCm = (ConnectivityManager) mContext.getSystemService(Context.CONNECTIVITY_SERVICE);
        }
    }

    private boolean startTethering(ArrayList<String> available) {

        boolean wifiAvailable = false;

        checkAndSetConnectivityInstance();

        String[] wifiRegexs = mCm.getTetherableWifiRegexs();

        for (String intf : available) {
            for (String regex : wifiRegexs) {
                if (intf.matches(regex)) {

                    InterfaceConfiguration ifcg = null;
                    try {
                        ifcg = mNwService.getInterfaceConfig(intf);
                        if (ifcg != null) {
                            /* IP/netmask: 192.168.43.1/255.255.255.0 */
                            ifcg.setLinkAddress(new LinkAddress(
                                    NetworkUtils.numericToInetAddress("192.168.43.1"), 24));
                            ifcg.setInterfaceUp();

                            mNwService.setInterfaceConfig(intf, ifcg);
                        }
                    } catch (Exception e) {
                        loge("Error configuring interface " + intf + ", :" + e);
                        return false;
                    }

                    if(mCm.tether(intf) != ConnectivityManager.TETHER_ERROR_NO_ERROR) {
                        loge("Error tethering on " + intf);
                        return false;
                    }
                    mTetherInterfaceName = intf;
                    return true;
                }
            }
        }
        // We found no interfaces to tether
        return false;
    }

    private void stopTethering() {

        checkAndSetConnectivityInstance();

        /* Clear the interface config to allow dhcp correctly configure new
           ip settings */
        InterfaceConfiguration ifcg = null;
        try {
            ifcg = mNwService.getInterfaceConfig(mTetherInterfaceName);
            if (ifcg != null) {
                ifcg.setLinkAddress(
                        new LinkAddress(NetworkUtils.numericToInetAddress("0.0.0.0"), 0));
                mNwService.setInterfaceConfig(mTetherInterfaceName, ifcg);
            }
        } catch (Exception e) {
            loge("Error resetting interface " + mTetherInterfaceName + ", :" + e);
        }

        if (mCm.untether(mTetherInterfaceName) != ConnectivityManager.TETHER_ERROR_NO_ERROR) {
            loge("Untether initiate failed!");
        }
    }

    private boolean isWifiTethered(ArrayList<String> active) {

        checkAndSetConnectivityInstance();

        String[] wifiRegexs = mCm.getTetherableWifiRegexs();
        for (String intf : active) {
            for (String regex : wifiRegexs) {
                if (intf.matches(regex)) {
                    return true;
                }
            }
        }
        // We found no interfaces that are tethered
        return false;
    }

    /**
     * Set the country code from the system setting value, if any.
     */
    private void setCountryCode() {
        String countryCode = Settings.Global.getString(mContext.getContentResolver(),
                Settings.Global.WIFI_COUNTRY_CODE);
        if (countryCode != null && !countryCode.isEmpty()) {
            setCountryCode(countryCode, false);
        } else {
            //use driver default
        }
    }

    /**
     * Set the frequency band from the system setting value, if any.
     */
    private void setFrequencyBand() {
        int band = Settings.Global.getInt(mContext.getContentResolver(),
                Settings.Global.WIFI_FREQUENCY_BAND, WifiManager.WIFI_FREQUENCY_BAND_AUTO);
        setFrequencyBand(band, false);
    }

    private void setSuspendOptimizationsNative(int reason, boolean enabled) {
        if (DBG) {
            log("setSuspendOptimizationsNative: " + reason + " " + enabled
                    + " -want " + mUserWantsSuspendOpt.get()
                    + " stack:" + Thread.currentThread().getStackTrace()[2].getMethodName()
                    +" - "+ Thread.currentThread().getStackTrace()[3].getMethodName()
                    +" - "+ Thread.currentThread().getStackTrace()[4].getMethodName()
                    +" - "+ Thread.currentThread().getStackTrace()[5].getMethodName());
        }
        //mWifiNative.setSuspendOptimizations(enabled);

        if (enabled) {
            mSuspendOptNeedsDisabled &= ~reason;
            /* None of dhcp, screen or highperf need it disabled and user wants it enabled */
            if (mSuspendOptNeedsDisabled == 0 && mUserWantsSuspendOpt.get()) {
                if (DBG) {
                    log("setSuspendOptimizationsNative do it " + reason + " " + enabled
                            + " stack:" + Thread.currentThread().getStackTrace()[2].getMethodName()
                            +" - "+ Thread.currentThread().getStackTrace()[3].getMethodName()
                            +" - "+ Thread.currentThread().getStackTrace()[4].getMethodName()
                            +" - "+ Thread.currentThread().getStackTrace()[5].getMethodName());
                }
                mWifiNative.setSuspendOptimizations(true);
            }
        } else {
            mSuspendOptNeedsDisabled |= reason;
            mWifiNative.setSuspendOptimizations(false);
        }
    }

    private void setSuspendOptimizations(int reason, boolean enabled) {
        if (DBG) log("setSuspendOptimizations: " + reason + " " + enabled);
        if (enabled) {
            mSuspendOptNeedsDisabled &= ~reason;
        } else {
            mSuspendOptNeedsDisabled |= reason;
        }
        if (DBG) log("mSuspendOptNeedsDisabled " + mSuspendOptNeedsDisabled);
    }

    private void setWifiState(int wifiState) {
        final int previousWifiState = mWifiState.get();

        try {
            if (wifiState == WIFI_STATE_ENABLED) {
                mBatteryStats.noteWifiOn();
            } else if (wifiState == WIFI_STATE_DISABLED) {
                mBatteryStats.noteWifiOff();
            }
        } catch (RemoteException e) {
            loge("Failed to note battery stats in wifi");
        }

        mWifiState.set(wifiState);

        if (DBG) log("setWifiState: " + syncGetWifiStateByName());

        final Intent intent = new Intent(WifiManager.WIFI_STATE_CHANGED_ACTION);
        intent.addFlags(Intent.FLAG_RECEIVER_REGISTERED_ONLY_BEFORE_BOOT);
        intent.putExtra(WifiManager.EXTRA_WIFI_STATE, wifiState);
        intent.putExtra(WifiManager.EXTRA_PREVIOUS_WIFI_STATE, previousWifiState);
        mContext.sendStickyBroadcastAsUser(intent, UserHandle.ALL);
    }

    private void setWifiApState(int wifiApState) {
        final int previousWifiApState = mWifiApState.get();

        try {
            if (wifiApState == WIFI_AP_STATE_ENABLED) {
                mBatteryStats.noteWifiOn();
            } else if (wifiApState == WIFI_AP_STATE_DISABLED) {
                mBatteryStats.noteWifiOff();
            }
        } catch (RemoteException e) {
            loge("Failed to note battery stats in wifi");
        }

        // Update state
        mWifiApState.set(wifiApState);

        if (DBG) log("setWifiApState: " + syncGetWifiApStateByName());

        final Intent intent = new Intent(WifiManager.WIFI_AP_STATE_CHANGED_ACTION);
        intent.addFlags(Intent.FLAG_RECEIVER_REGISTERED_ONLY_BEFORE_BOOT);
        intent.putExtra(WifiManager.EXTRA_WIFI_AP_STATE, wifiApState);
        intent.putExtra(WifiManager.EXTRA_PREVIOUS_WIFI_AP_STATE, previousWifiApState);
        mContext.sendStickyBroadcastAsUser(intent, UserHandle.ALL);
    }

    /*
    void ageOutScanResults(int age) {
        synchronized(mScanResultCache) {
            // Trim mScanResults, which prevent WifiStateMachine to return
            // obsolete scan results to queriers
            long now = System.CurrentTimeMillis();
            for (int i = 0; i < mScanResults.size(); i++) {
                ScanResult result = mScanResults.get(i);
                if ((result.seen > now || (now - result.seen) > age)) {
                    mScanResults.remove(i);
                }
            }
        }
    }*/

    private static final String IE_STR = "ie=";
    private static final String ID_STR = "id=";
    private static final String BSSID_STR = "bssid=";
    private static final String FREQ_STR = "freq=";
    private static final String LEVEL_STR = "level=";
    private static final String TSF_STR = "tsf=";
    private static final String FLAGS_STR = "flags=";
    private static final String SSID_STR = "ssid=";
    private static final String DELIMITER_STR = "====";
    private static final String END_STR = "####";

    int emptyScanResultCount = 0;

    // Used for matching BSSID strings, at least one characteer must be a non-zero number
    private static Pattern mNotZero = Pattern.compile("[1-9a-fA-F]");

    /**
     * Format:
     *
     * id=1
     * bssid=68:7f:76:d7:1a:6e
     * freq=2412
     * level=-44
     * tsf=1344626243700342
     * flags=[WPA2-PSK-CCMP][WPS][ESS]
     * ssid=zfdy
     * ====
     * id=2
     * bssid=68:5f:74:d7:1a:6f
     * freq=5180
     * level=-73
     * tsf=1344626243700373
     * flags=[WPA2-PSK-CCMP][WPS][ESS]
     * ssid=zuby
     * ====
     */
    private void setScanResults() {
        mNumScanResultsKnown = 0;
        mNumScanResultsReturned = 0;
        String bssid = "";
        int level = 0;
        int freq = 0;
        long tsf = 0;
        String flags = "";
        WifiSsid wifiSsid = null;
        String scanResults;
        String tmpResults;
        StringBuffer scanResultsBuf = new StringBuffer();
        int sid = 0;

        while (true) {
            tmpResults = mWifiNative.scanResults(sid);
            if (TextUtils.isEmpty(tmpResults)) break;
            scanResultsBuf.append(tmpResults);
            scanResultsBuf.append("\n");
            String[] lines = tmpResults.split("\n");
            sid = -1;
            for (int i=lines.length - 1; i >= 0; i--) {
                if (lines[i].startsWith(END_STR)) {
                    break;
                } else if (lines[i].startsWith(ID_STR)) {
                    try {
                        sid = Integer.parseInt(lines[i].substring(ID_STR.length())) + 1;
                    } catch (NumberFormatException e) {
                        // Nothing to do
                    }
                    break;
                }
            }
            if (sid == -1) break;
        }

        // Age out scan results, we return all scan results found in the last 12 seconds,
        // and NOT all scan results since last scan.
        // ageOutScanResults(12000);

        scanResults = scanResultsBuf.toString();
        if (TextUtils.isEmpty(scanResults)) {
            emptyScanResultCount++;
            if (emptyScanResultCount > 10) {
                // If we got too many empty scan results, the current scan cache is stale,
                // hence clear it.
                mScanResults = new ArrayList<>();
            }
           return;
        }

        emptyScanResultCount = 0;

        // note that all these splits and substrings keep references to the original
        // huge string buffer while the amount we really want is generally pretty small
        // so make copies instead (one example b/11087956 wasted 400k of heap here).
        synchronized(mScanResultCache) {
            mScanResults = new ArrayList<>();
            String[] lines = scanResults.split("\n");
            final int bssidStrLen = BSSID_STR.length();
            final int flagLen = FLAGS_STR.length();
            String infoElements = null;
            List<String> anqpLines = null;

            for (String line : lines) {
                if (line.startsWith(BSSID_STR)) {
                    bssid = new String(line.getBytes(), bssidStrLen, line.length() - bssidStrLen);
                } else if (line.startsWith(FREQ_STR)) {
                    try {
                        freq = Integer.parseInt(line.substring(FREQ_STR.length()));
                    } catch (NumberFormatException e) {
                        freq = 0;
                    }
                } else if (line.startsWith(LEVEL_STR)) {
                    try {
                        level = Integer.parseInt(line.substring(LEVEL_STR.length()));
                        /* some implementations avoid negative values by adding 256
                         * so we need to adjust for that here.
                         */
                        if (level > 0) level -= 256;
                    } catch(NumberFormatException e) {
                        level = 0;
                    }
                } else if (line.startsWith(TSF_STR)) {
                    try {
                        tsf = Long.parseLong(line.substring(TSF_STR.length()));
                    } catch (NumberFormatException e) {
                        tsf = 0;
                    }
                } else if (line.startsWith(FLAGS_STR)) {
                    flags = new String(line.getBytes(), flagLen, line.length() - flagLen);
                } else if (line.startsWith(SSID_STR)) {
                    wifiSsid = WifiSsid.createFromAsciiEncoded(
                            line.substring(SSID_STR.length()));
                } else if (line.startsWith(IE_STR)) {
                    infoElements = line;
                } else if (SupplicantBridge.isAnqpAttribute(line)) {
                    if (anqpLines == null) {
                        anqpLines = new ArrayList<>();
                    }
                    anqpLines.add(line);
                } else if (line.startsWith(DELIMITER_STR) || line.startsWith(END_STR)) {
                    if (bssid != null) {
                        try {
                            NetworkDetail networkDetail =
                                    new NetworkDetail(bssid, infoElements, anqpLines, freq);

                            String xssid = (wifiSsid != null) ? wifiSsid.toString() : WifiSsid.NONE;
                            if (!xssid.equals(networkDetail.getSSID())) {
                                Log.d("HS2J", "Inconsistency: SSID: '" + xssid +
                                        "' vs '" + networkDetail.getSSID() + "': " + infoElements);
                            }

                            if (networkDetail.hasInterworking()) {
                                Log.d("HS2J", "HSNwk: '" + networkDetail);
                            }

                            ScanDetail scanDetail = mScanResultCache.get(networkDetail);
                            if (scanDetail != null) {
                                scanDetail.updateResults(networkDetail, level, wifiSsid, xssid,
                                        flags, freq, tsf);
                            } else {
                                scanDetail = new ScanDetail(networkDetail, wifiSsid, bssid,
                                        flags, level, freq, tsf);
                                mScanResultCache.put(networkDetail, scanDetail);
                            }

                            mNumScanResultsReturned++; // Keep track of how many scan results we got
                            // as part of this scan's processing
                            mScanResults.add(scanDetail);
                        }
                        catch (IllegalArgumentException iae) {
                            Log.d("HS2J", "Failed to parse information elements: " + iae);
                        } catch (BufferUnderflowException bue) {
                            Log.d("HS2J", "Failed to parse information elements: " + bue);
                        }
                    }
                    bssid = null;
                    level = 0;
                    freq = 0;
                    tsf = 0;
                    flags = "";
                    wifiSsid = null;
                    infoElements = null;
                    anqpLines = null;
                }
            }
        }

        boolean attemptAutoJoin = true;
        SupplicantState state = mWifiInfo.getSupplicantState();
        String selection = mWifiConfigStore.getLastSelectedConfiguration();
        if (getCurrentState() == mRoamingState
                || getCurrentState() == mObtainingIpState
                || getCurrentState() == mScanModeState
                || getCurrentState() == mDisconnectingState
                || (getCurrentState() == mConnectedState
                && !mWifiConfigStore.enableAutoJoinWhenAssociated.get())
                || linkDebouncing
                || state == SupplicantState.ASSOCIATING
                || state == SupplicantState.AUTHENTICATING
                || state == SupplicantState.FOUR_WAY_HANDSHAKE
                || state == SupplicantState.GROUP_HANDSHAKE
                || (/* keep autojoin enabled if user has manually selected a wifi network,
                        so as to make sure we reliably remain connected to this network */
                        mConnectionRequests == 0 && selection == null)) {
            // Dont attempt auto-joining again while we are already attempting to join
            // and/or obtaining Ip address
            attemptAutoJoin = false;
        }
        if (DBG) {
            if (selection == null) {
                selection = "<none>";
            }
            loge("wifi setScanResults state" + getCurrentState()
                    + " sup_state=" + state
                    + " debouncing=" + linkDebouncing
                    + " mConnectionRequests=" + mConnectionRequests
                    + " selection=" + selection);
        }
        if (attemptAutoJoin) {
            messageHandlingStatus = MESSAGE_HANDLING_STATUS_PROCESSED;
        }
        // Loose last selected configuration if we have been disconnected for 5 minutes
        if (getDisconnectedTimeMilli() > mWifiConfigStore.wifiConfigLastSelectionHysteresis) {
            mWifiConfigStore.setLastSelectedConfiguration(WifiConfiguration.INVALID_NETWORK_ID);
        }

        if (mWifiConfigStore.enableAutoJoinWhenAssociated.get()) {
            synchronized(mScanResultCache) {
                // AutoJoincontroller will directly acces the scan result list and update it with
                // ScanResult status
                mNumScanResultsKnown = mWifiAutoJoinController.newSupplicantResults(attemptAutoJoin);
            }
        }
        if (linkDebouncing) {
            // If debouncing, we dont re-select a SSID or BSSID hence
            // there is no need to call the network selection code
            // in WifiAutoJoinController, instead,
            // just try to reconnect to the same SSID by triggering a roam
            sendMessage(CMD_AUTO_ROAM, mLastNetworkId, 1, null);
        }
    }

    /*
     * Fetch RSSI, linkspeed, and frequency on current connection
     */
    private void fetchRssiLinkSpeedAndFrequencyNative() {
        int newRssi = -1;
        int newLinkSpeed = -1;
        int newFrequency = -1;

        String signalPoll = mWifiNative.signalPoll();

        if (signalPoll != null) {
            String[] lines = signalPoll.split("\n");
            for (String line : lines) {
                String[] prop = line.split("=");
                if (prop.length < 2) continue;
                try {
                    if (prop[0].equals("RSSI")) {
                        newRssi = Integer.parseInt(prop[1]);
                    } else if (prop[0].equals("LINKSPEED")) {
                        newLinkSpeed = Integer.parseInt(prop[1]);
                    } else if (prop[0].equals("FREQUENCY")) {
                        newFrequency = Integer.parseInt(prop[1]);
                    }
                } catch (NumberFormatException e) {
                    //Ignore, defaults on rssi and linkspeed are assigned
                }
            }
        }

        if (PDBG) {
            loge("fetchRssiLinkSpeedAndFrequencyNative rssi="
                    + Integer.toString(newRssi) + " linkspeed="
                    + Integer.toString(newLinkSpeed));
        }

        if (newRssi > WifiInfo.INVALID_RSSI && newRssi < WifiInfo.MAX_RSSI) {
        // screen out invalid values
            /* some implementations avoid negative values by adding 256
             * so we need to adjust for that here.
             */
            if (newRssi > 0) newRssi -= 256;
            mWifiInfo.setRssi(newRssi);
            /*
             * Rather then sending the raw RSSI out every time it
             * changes, we precalculate the signal level that would
             * be displayed in the status bar, and only send the
             * broadcast if that much more coarse-grained number
             * changes. This cuts down greatly on the number of
             * broadcasts, at the cost of not informing others
             * interested in RSSI of all the changes in signal
             * level.
             */
            int newSignalLevel = WifiManager.calculateSignalLevel(newRssi, WifiManager.RSSI_LEVELS);
            if (newSignalLevel != mLastSignalLevel) {
                sendRssiChangeBroadcast(newRssi);
            }
            mLastSignalLevel = newSignalLevel;
        } else {
            mWifiInfo.setRssi(WifiInfo.INVALID_RSSI);
        }

        if (newLinkSpeed != -1) {
            mWifiInfo.setLinkSpeed(newLinkSpeed);
        }
        if (newFrequency > 0) {
            if (ScanResult.is5GHz(newFrequency)) {
                mWifiConnectionStatistics.num5GhzConnected++;
            }
            if (ScanResult.is24GHz(newFrequency)) {
                mWifiConnectionStatistics.num24GhzConnected++;
            }
            mWifiInfo.setFrequency(newFrequency);
        }
        mWifiConfigStore.updateConfiguration(mWifiInfo);
    }

    /**
     *  Determine if we need to switch network:
     * - the delta determine the urgency to switch and/or or the expected evilness of the disruption
     * - match the uregncy of the switch versus the packet usage at the interface
     */
    boolean shouldSwitchNetwork(int networkDelta) {
        int delta;
        if (networkDelta <= 0) {
            return false;
        }
        delta = networkDelta;
        if (mWifiInfo != null) {
            if (!mWifiConfigStore.enableAutoJoinWhenAssociated.get()
                    && mWifiInfo.getNetworkId() != WifiConfiguration.INVALID_NETWORK_ID) {
                // If AutoJoin while associated is not enabled,
                // we should never switch network when already associated
                delta = -1000;
            } else {
                // TODO: Look at per AC packet count, do not switch if VO/VI traffic is present
                // TODO: at the interface. We should also discriminate between ucast and mcast,
                // TODO: since the rxSuccessRate include all the bonjour and Ipv6
                // TODO: broadcasts
                if ((mWifiInfo.txSuccessRate > 20) || (mWifiInfo.rxSuccessRate > 80)) {
                    delta -= 999;
                } else if ((mWifiInfo.txSuccessRate > 5) || (mWifiInfo.rxSuccessRate > 30)) {
                    delta -= 6;
                }
                loge("WifiStateMachine shouldSwitchNetwork "
                        + " txSuccessRate=" + String.format("%.2f", mWifiInfo.txSuccessRate)
                        + " rxSuccessRate=" + String.format("%.2f", mWifiInfo.rxSuccessRate)
                        + " delta " + networkDelta + " -> " + delta);
            }
        } else {
            loge("WifiStateMachine shouldSwitchNetwork "
                    + " delta " + networkDelta + " -> " + delta);
        }
        if (delta > 0) {
            return true;
        }
        return false;
    }

    // Polling has completed, hence we wont have a score anymore
    private void cleanWifiScore() {
        mWifiInfo.txBadRate = 0;
        mWifiInfo.txSuccessRate = 0;
        mWifiInfo.txRetriesRate = 0;
        mWifiInfo.rxSuccessRate = 0;
    }

    int mBadLinkspeedcount = 0;

    // For debug, provide information about the last scoring operation
    String wifiScoringReport = null;
    private void calculateWifiScore(WifiLinkLayerStats stats) {
        StringBuilder sb = new StringBuilder();

        int score = 56; // Starting score, temporarily hardcoded in between 50 and 60
        boolean isBadLinkspeed = (mWifiInfo.is24GHz()
                && mWifiInfo.getLinkSpeed() < mWifiConfigStore.badLinkSpeed24)
                || (mWifiInfo.is5GHz() && mWifiInfo.getLinkSpeed()
                < mWifiConfigStore.badLinkSpeed5);
        boolean isGoodLinkspeed = (mWifiInfo.is24GHz()
                && mWifiInfo.getLinkSpeed() >= mWifiConfigStore.goodLinkSpeed24)
                || (mWifiInfo.is5GHz() && mWifiInfo.getLinkSpeed()
                >= mWifiConfigStore.goodLinkSpeed5);

        if (isBadLinkspeed) {
            if (mBadLinkspeedcount < 6)
                mBadLinkspeedcount++;
        } else {
            if (mBadLinkspeedcount > 0)
                mBadLinkspeedcount--;
        }

        if (isBadLinkspeed) sb.append(" bl(").append(mBadLinkspeedcount).append(")");
        if (isGoodLinkspeed) sb.append(" gl");

        /**
         * We want to make sure that we use the 24GHz RSSI thresholds if
         * there are 2.4GHz scan results
         * otherwise we end up lowering the score based on 5GHz values
         * which may cause a switch to LTE before roaming has a chance to try 2.4GHz
         * We also might unblacklist the configuation based on 2.4GHz
         * thresholds but joining 5GHz anyhow, and failing over to 2.4GHz because 5GHz is not good
         */
        boolean use24Thresholds = false;
        boolean homeNetworkBoost = false;
        WifiConfiguration currentConfiguration = getCurrentWifiConfiguration();
        WifiConfigStore.ScanDetailCache scanDetailCache =
                mWifiConfigStore.getScanDetailCache(currentConfiguration);
        if (currentConfiguration != null && scanDetailCache != null) {
            currentConfiguration.setVisibility(scanDetailCache.getVisibility(12000));
            if (currentConfiguration.visibility != null) {
                if (currentConfiguration.visibility.rssi24 != WifiConfiguration.INVALID_RSSI
                        && currentConfiguration.visibility.rssi24
                        >= (currentConfiguration.visibility.rssi5-2)) {
                    use24Thresholds = true;
                }
            }
            if (scanDetailCache.size() <= 6
                && currentConfiguration.allowedKeyManagement.cardinality() == 1
                && currentConfiguration.allowedKeyManagement.
                    get(WifiConfiguration.KeyMgmt.WPA_PSK) == true) {
                // A PSK network with less than 6 known BSSIDs
                // This is most likely a home network and thus we want to stick to wifi more
                homeNetworkBoost = true;
            }
        }
        if (homeNetworkBoost) sb.append(" hn");
        if (use24Thresholds) sb.append(" u24");

        int rssi = mWifiInfo.getRssi() - 6 * mAggressiveHandover
                + (homeNetworkBoost ? WifiConfiguration.HOME_NETWORK_RSSI_BOOST : 0);
        sb.append(String.format(" rssi=%d ag=%d", rssi, mAggressiveHandover));

        boolean is24GHz = use24Thresholds || mWifiInfo.is24GHz();

        boolean isBadRSSI = (is24GHz && rssi < mWifiConfigStore.thresholdBadRssi24.get())
                || (!is24GHz && rssi < mWifiConfigStore.thresholdBadRssi5.get());
        boolean isLowRSSI = (is24GHz && rssi < mWifiConfigStore.thresholdLowRssi24.get())
                || (!is24GHz && mWifiInfo.getRssi() < mWifiConfigStore.thresholdLowRssi5.get());
        boolean isHighRSSI = (is24GHz && rssi >= mWifiConfigStore.thresholdGoodRssi24.get())
                || (!is24GHz && mWifiInfo.getRssi() >= mWifiConfigStore.thresholdGoodRssi5.get());

        if (isBadRSSI) sb.append(" br");
        if (isLowRSSI) sb.append(" lr");
        if (isHighRSSI) sb.append(" hr");

        int penalizedDueToUserTriggeredDisconnect = 0;        // For debug information
        if (currentConfiguration!= null &&
                (mWifiInfo.txSuccessRate > 5 || mWifiInfo.rxSuccessRate > 5)) {
            if (isBadRSSI) {
                currentConfiguration.numTicksAtBadRSSI++;
                if (currentConfiguration.numTicksAtBadRSSI > 1000) {
                    // We remained associated for a compound amount of time while passing
                    // traffic, hence loose the corresponding user triggered disabled stats
                    if (currentConfiguration.numUserTriggeredWifiDisableBadRSSI > 0) {
                        currentConfiguration.numUserTriggeredWifiDisableBadRSSI--;
                    }
                    if (currentConfiguration.numUserTriggeredWifiDisableLowRSSI > 0) {
                        currentConfiguration.numUserTriggeredWifiDisableLowRSSI--;
                    }
                    if (currentConfiguration.numUserTriggeredWifiDisableNotHighRSSI > 0) {
                        currentConfiguration.numUserTriggeredWifiDisableNotHighRSSI--;
                    }
                    currentConfiguration.numTicksAtBadRSSI = 0;
                }
                if (mWifiConfigStore.enableWifiCellularHandoverUserTriggeredAdjustment &&
                        (currentConfiguration.numUserTriggeredWifiDisableBadRSSI > 0
                        || currentConfiguration.numUserTriggeredWifiDisableLowRSSI > 0
                        || currentConfiguration.numUserTriggeredWifiDisableNotHighRSSI > 0)) {
                    score = score -5;
                    penalizedDueToUserTriggeredDisconnect = 1;
                    sb.append(" p1");
                }
            } else if (isLowRSSI) {
                currentConfiguration.numTicksAtLowRSSI++;
                if (currentConfiguration.numTicksAtLowRSSI > 1000) {
                    // We remained associated for a compound amount of time while passing
                    // traffic, hence loose the corresponding user triggered disabled stats
                    if (currentConfiguration.numUserTriggeredWifiDisableLowRSSI > 0) {
                        currentConfiguration.numUserTriggeredWifiDisableLowRSSI--;
                    }
                    if (currentConfiguration.numUserTriggeredWifiDisableNotHighRSSI > 0) {
                        currentConfiguration.numUserTriggeredWifiDisableNotHighRSSI--;
                    }
                    currentConfiguration.numTicksAtLowRSSI = 0;
                }
                if (mWifiConfigStore.enableWifiCellularHandoverUserTriggeredAdjustment &&
                        (currentConfiguration.numUserTriggeredWifiDisableLowRSSI > 0
                        || currentConfiguration.numUserTriggeredWifiDisableNotHighRSSI > 0)) {
                    score = score -5;
                    penalizedDueToUserTriggeredDisconnect = 2;
                    sb.append(" p2");
                }
            } else if (!isHighRSSI) {
                currentConfiguration.numTicksAtNotHighRSSI++;
                if (currentConfiguration.numTicksAtNotHighRSSI > 1000) {
                    // We remained associated for a compound amount of time while passing
                    // traffic, hence loose the corresponding user triggered disabled stats
                    if (currentConfiguration.numUserTriggeredWifiDisableNotHighRSSI > 0) {
                        currentConfiguration.numUserTriggeredWifiDisableNotHighRSSI--;
                    }
                    currentConfiguration.numTicksAtNotHighRSSI = 0;
                }
                if (mWifiConfigStore.enableWifiCellularHandoverUserTriggeredAdjustment &&
                        currentConfiguration.numUserTriggeredWifiDisableNotHighRSSI > 0) {
                    score = score -5;
                    penalizedDueToUserTriggeredDisconnect = 3;
                    sb.append(" p3");
                }
            }
            sb.append(String.format(" ticks %d,%d,%d", currentConfiguration.numTicksAtBadRSSI,
                    currentConfiguration.numTicksAtLowRSSI,
                    currentConfiguration.numTicksAtNotHighRSSI));
        }

        if (PDBG) {
            String rssiStatus = "";
            if (isBadRSSI) rssiStatus += " badRSSI ";
            else if (isHighRSSI) rssiStatus += " highRSSI ";
            else if (isLowRSSI) rssiStatus += " lowRSSI ";
            if (isBadLinkspeed) rssiStatus += " lowSpeed ";
            loge("calculateWifiScore freq=" + Integer.toString(mWifiInfo.getFrequency())
                            + " speed=" + Integer.toString(mWifiInfo.getLinkSpeed())
                            + " score=" + Integer.toString(mWifiInfo.score)
                            + rssiStatus
                            + " -> txbadrate=" + String.format( "%.2f", mWifiInfo.txBadRate )
                            + " txgoodrate=" + String.format("%.2f", mWifiInfo.txSuccessRate)
                            + " txretriesrate=" + String.format("%.2f", mWifiInfo.txRetriesRate)
                            + " rxrate=" + String.format("%.2f", mWifiInfo.rxSuccessRate)
                            + " userTriggerdPenalty" + penalizedDueToUserTriggeredDisconnect);
        }

        if ((mWifiInfo.txBadRate >= 1) && (mWifiInfo.txSuccessRate < 3)
                && (isBadRSSI || isLowRSSI)) {
            // Link is stuck
            if (mWifiInfo.linkStuckCount < 5)
                mWifiInfo.linkStuckCount += 1;
            sb.append(String.format(" ls+=%d", mWifiInfo.linkStuckCount));
            if (PDBG) loge(" bad link -> stuck count ="
                    + Integer.toString(mWifiInfo.linkStuckCount));
        } else if (mWifiInfo.txSuccessRate > 2 || mWifiInfo.txBadRate < 0.1) {
            if (mWifiInfo.linkStuckCount > 0)
                mWifiInfo.linkStuckCount -= 1;
            sb.append(String.format(" ls-=%d", mWifiInfo.linkStuckCount));
            if (PDBG) loge(" good link -> stuck count ="
                    + Integer.toString(mWifiInfo.linkStuckCount));
        }

        sb.append(String.format(" [%d", score));

        if (mWifiInfo.linkStuckCount > 1) {
            // Once link gets stuck for more than 3 seconds, start reducing the score
            score = score - 2 * (mWifiInfo.linkStuckCount - 1);
        }
        sb.append(String.format(",%d", score));

        if (isBadLinkspeed) {
            score -= 4 ;
            if (PDBG) {
                loge(" isBadLinkspeed   ---> count=" + mBadLinkspeedcount
                        + " score=" + Integer.toString(score));
            }
        } else if ((isGoodLinkspeed) && (mWifiInfo.txSuccessRate > 5)) {
            score += 4; // So as bad rssi alone dont kill us
        }
        sb.append(String.format(",%d", score));

        if (isBadRSSI) {
            if (mWifiInfo.badRssiCount < 7)
                mWifiInfo.badRssiCount += 1;
        } else if (isLowRSSI) {
            mWifiInfo.lowRssiCount = 1; // Dont increment the lowRssi count above 1
            if (mWifiInfo.badRssiCount > 0) {
                // Decrement bad Rssi count
                mWifiInfo.badRssiCount -= 1;
            }
        } else {
            mWifiInfo.badRssiCount = 0;
            mWifiInfo.lowRssiCount = 0;
        }

        score -= mWifiInfo.badRssiCount * 2 +  mWifiInfo.lowRssiCount ;
        sb.append(String.format(",%d", score));

        if (PDBG) loge(" badRSSI count" + Integer.toString(mWifiInfo.badRssiCount)
                     + " lowRSSI count" + Integer.toString(mWifiInfo.lowRssiCount)
                        + " --> score " + Integer.toString(score));


        if (isHighRSSI) {
            score += 5;
            if (PDBG) loge(" isHighRSSI       ---> score=" + Integer.toString(score));
        }
        sb.append(String.format(",%d]", score));

        sb.append(String.format(" brc=%d lrc=%d", mWifiInfo.badRssiCount, mWifiInfo.lowRssiCount));

        //sanitize boundaries
        if (score > NetworkAgent.WIFI_BASE_SCORE)
            score = NetworkAgent.WIFI_BASE_SCORE;
        if (score < 0)
            score = 0;

        //report score
        if (score != mWifiInfo.score) {
            if (DBG) {
                loge("calculateWifiScore() report new score " + Integer.toString(score));
            }
            mWifiInfo.score = score;
            if (mNetworkAgent != null) {
                mNetworkAgent.sendNetworkScore(score);
            }
        }
        wifiScoringReport = sb.toString();
    }

    public double getTxPacketRate() {
        if (mWifiInfo != null) {
            return mWifiInfo.txSuccessRate;
        }
        return -1;
    }

    public double getRxPacketRate() {
        if (mWifiInfo != null) {
            return mWifiInfo.rxSuccessRate;
        }
        return -1;
    }

    /**
     * Fetch TX packet counters on current connection
     */
    private void fetchPktcntNative(RssiPacketCountInfo info) {
        String pktcntPoll = mWifiNative.pktcntPoll();

        if (pktcntPoll != null) {
            String[] lines = pktcntPoll.split("\n");
            for (String line : lines) {
                String[] prop = line.split("=");
                if (prop.length < 2) continue;
                try {
                    if (prop[0].equals("TXGOOD")) {
                        info.txgood = Integer.parseInt(prop[1]);
                    } else if (prop[0].equals("TXBAD")) {
                        info.txbad = Integer.parseInt(prop[1]);
                    }
                } catch (NumberFormatException e) {
                    // Ignore
                }
            }
        }
    }

    private boolean clearIPv4Address(String iface) {
        try {
            InterfaceConfiguration ifcg = new InterfaceConfiguration();
            ifcg.setLinkAddress(new LinkAddress("0.0.0.0/0"));
            mNwService.setInterfaceConfig(iface, ifcg);
            return true;
        } catch (RemoteException e) {
            return false;
        }
    }

    private boolean isProvisioned(LinkProperties lp) {
        return lp.isProvisioned() ||
               (mWifiConfigStore.isUsingStaticIp(mLastNetworkId) && lp.hasIPv4Address());
    }

    /**
     * Updates mLinkProperties by merging information from various sources.
     *
     * This is needed because the information in mLinkProperties comes from multiple sources (DHCP,
     * netlink, static configuration, ...). When one of these sources of information has updated
     * link properties, we can't just assign them to mLinkProperties or we'd lose track of the
     * information that came from other sources. Instead, when one of those sources has new
     * information, we update the object that tracks the information from that source and then
     * call this method to apply the change to mLinkProperties.
     *
     * The information in mLinkProperties is currently obtained as follows:
     * - Interface name: set in the constructor.
     * - IPv4 and IPv6 addresses: netlink, passed in by mNetlinkTracker.
     * - IPv4 routes, DNS servers, and domains: DHCP.
     * - IPv6 routes and DNS servers: netlink, passed in by mNetlinkTracker.
     * - HTTP proxy: the wifi config store.
     */
    private void updateLinkProperties(int reason) {
        LinkProperties newLp = new LinkProperties();

        // Interface name and proxy are locally configured.
        newLp.setInterfaceName(mInterfaceName);
        newLp.setHttpProxy(mWifiConfigStore.getProxyProperties(mLastNetworkId));

        // IPv4/v6 addresses, IPv6 routes and IPv6 DNS servers come from netlink.
        LinkProperties netlinkLinkProperties = mNetlinkTracker.getLinkProperties();
        newLp.setLinkAddresses(netlinkLinkProperties.getLinkAddresses());
        for (RouteInfo route : netlinkLinkProperties.getRoutes()) {
            newLp.addRoute(route);
        }
        for (InetAddress dns : netlinkLinkProperties.getDnsServers()) {
            newLp.addDnsServer(dns);
        }

        // IPv4 routes, DNS servers and domains come from mDhcpResults.
        synchronized (mDhcpResultsLock) {
            // Even when we're using static configuration, we don't need to look at the config
            // store, because static IP configuration also populates mDhcpResults.
            if ((mDhcpResults != null)) {
                for (RouteInfo route : mDhcpResults.getRoutes(mInterfaceName)) {
                    newLp.addRoute(route);
                }
                for (InetAddress dns : mDhcpResults.dnsServers) {
                    newLp.addDnsServer(dns);
                }
                newLp.setDomains(mDhcpResults.domains);
            }
        }

        final boolean linkChanged = !newLp.equals(mLinkProperties);
        final boolean wasProvisioned = isProvisioned(mLinkProperties);
        final boolean isProvisioned = isProvisioned(newLp);
        final boolean lostIPv4Provisioning =
            mLinkProperties.hasIPv4Address() && !newLp.hasIPv4Address();
        final DetailedState detailedState = getNetworkDetailedState();

        if (linkChanged) {
            if (DBG) {
                log("Link configuration changed for netId: " + mLastNetworkId
                        + " old: " + mLinkProperties + " new: " + newLp);
            }
            mLinkProperties = newLp;
            if (TextUtils.isEmpty(mTcpBufferSizes) == false) {
                mLinkProperties.setTcpBufferSizes(mTcpBufferSizes);
            }
            if (mNetworkAgent != null) mNetworkAgent.sendLinkProperties(mLinkProperties);
        }

        if (DBG) {
            StringBuilder sb = new StringBuilder();
            sb.append("updateLinkProperties nid: " + mLastNetworkId);
            sb.append(" state: " + detailedState);
            sb.append(" reason: " + smToString(reason));

            if (mLinkProperties != null) {
                if (mLinkProperties.hasIPv4Address()) {
                    sb.append(" v4");
                }
                if (mLinkProperties.hasGlobalIPv6Address()) {
                    sb.append(" v6");
                }
                if (mLinkProperties.hasIPv4DefaultRoute()) {
                    sb.append(" v4r");
                }
                if (mLinkProperties.hasIPv6DefaultRoute()) {
                    sb.append(" v6r");
                }
                if (mLinkProperties.hasIPv4DnsServer()) {
                    sb.append(" v4dns");
                }
                if (mLinkProperties.hasIPv6DnsServer()) {
                    sb.append(" v6dns");
                }
                if (isProvisioned) {
                    sb.append(" isprov");
                }
            }
            loge(sb.toString());
        }

        // If we just configured or lost IP configuration, do the needful.
        // We don't just call handleSuccessfulIpConfiguration() or handleIpConfigurationLost()
        // here because those should only be called if we're attempting to connect or already
        // connected, whereas updateLinkProperties can be called at any time.
        switch (reason) {
            case DhcpStateMachine.DHCP_SUCCESS:
            case CMD_STATIC_IP_SUCCESS:
                // IPv4 provisioning succeded. Advance to connected state.
                sendMessage(CMD_IP_CONFIGURATION_SUCCESSFUL);
                if (!isProvisioned) {
                    // Can never happen unless DHCP reports success but isProvisioned thinks the
                    // resulting configuration is invalid (e.g., no IPv4 address, or the state in
                    // mLinkProperties is out of sync with reality, or there's a bug in this code).
                    // TODO: disconnect here instead. If our configuration is not usable, there's no
                    // point in staying connected, and if mLinkProperties is out of sync with
                    // reality, that will cause problems in the future.
                    loge("IPv4 config succeeded, but not provisioned");
                }
                break;

            case DhcpStateMachine.DHCP_FAILURE:
                // DHCP failed. If we're not already provisioned, or we had IPv4 and now lost it,
                // give up and disconnect.
                // If we're already provisioned (e.g., IPv6-only network), stay connected.
                if (!isProvisioned || lostIPv4Provisioning) {
                    sendMessage(CMD_IP_CONFIGURATION_LOST);
                } else {
                    // DHCP failed, but we're provisioned (e.g., if we're on an IPv6-only network).
                    sendMessage(CMD_IP_CONFIGURATION_SUCCESSFUL);

                    // To be sure we don't get stuck with a non-working network if all we had is
                    // IPv4, remove the IPv4 address from the interface (since we're using DHCP,
                    // and DHCP failed). If we had an IPv4 address before, the deletion of the
                    // address  will cause a CMD_UPDATE_LINKPROPERTIES. If the IPv4 address was
                    // necessary for provisioning, its deletion will cause us to disconnect.
                    //
                    // This shouldn't be needed, because on an IPv4-only network a DHCP failure will
                    // have empty DhcpResults and thus empty LinkProperties, and isProvisioned will
                    // not return true if we're using DHCP and don't have an IPv4 default route. So
                    // for now it's only here for extra redundancy. However, it will increase
                    // robustness if we move to getting IPv4 routes from netlink as well.
                    loge("DHCP failure: provisioned, clearing IPv4 address.");
                    if (!clearIPv4Address(mInterfaceName)) {
                        sendMessage(CMD_IP_CONFIGURATION_LOST);
                    }
                }
                break;

            case CMD_STATIC_IP_FAILURE:
                // Static configuration was invalid, or an error occurred in applying it. Give up.
                sendMessage(CMD_IP_CONFIGURATION_LOST);
                break;

            case CMD_UPDATE_LINKPROPERTIES:
                // IP addresses, DNS servers, etc. changed. Act accordingly.
                if (wasProvisioned && !isProvisioned) {
                    // We no longer have a usable network configuration. Disconnect.
                    sendMessage(CMD_IP_CONFIGURATION_LOST);
                } else if (!wasProvisioned && isProvisioned) {
                    // We have a usable IPv6-only config. Advance to connected state.
                    sendMessage(CMD_IP_CONFIGURATION_SUCCESSFUL);
                }
                if (linkChanged && getNetworkDetailedState() == DetailedState.CONNECTED) {
                    // If anything has changed and we're already connected, send out a notification.
                    sendLinkConfigurationChangedBroadcast();
                }
                break;
        }
    }

    /**
     * Clears all our link properties.
     */
     private void clearLinkProperties() {
         // Clear the link properties obtained from DHCP and netlink.
         synchronized (mDhcpResultsLock) {
             if (mDhcpResults != null) {
                 mDhcpResults.clear();
             }
         }
         mNetlinkTracker.clearLinkProperties();

         // Now clear the merged link properties.
         mLinkProperties.clear();
         if (mNetworkAgent != null) mNetworkAgent.sendLinkProperties(mLinkProperties);
     }

     /**
      * try to update default route MAC address.
      */
      private String updateDefaultRouteMacAddress(int timeout) {
          String address = null;
          for (RouteInfo route : mLinkProperties.getRoutes()) {
              if (route.isDefaultRoute() && route.hasGateway()) {
                  InetAddress gateway = route.getGateway();
                  if (gateway instanceof Inet4Address) {
                      if (PDBG) {
                          loge("updateDefaultRouteMacAddress found Ipv4 default :"
                                  + gateway.getHostAddress());
                      }
                      address = macAddressFromRoute(gateway.getHostAddress());
                     /* The gateway's MAC address is known */
                      if ((address == null) && (timeout > 0)) {
                          boolean reachable = false;
                          try {
                              reachable = gateway.isReachable(timeout);
                          } catch (Exception e) {
                              loge("updateDefaultRouteMacAddress exception reaching :"
                                      + gateway.getHostAddress());

                          } finally {
                              if (reachable == true) {

                                  address = macAddressFromRoute(gateway.getHostAddress());
                                  if (PDBG) {
                                      loge("updateDefaultRouteMacAddress reachable (tried again) :"
                                              + gateway.getHostAddress() + " found " + address);
                                  }
                              }
                          }
                      }
                      if (address != null) {
                          mWifiConfigStore.setDefaultGwMacAddress(mLastNetworkId, address);
                      }
                  }
              }
          }
          return address;
      }

    private void sendScanResultsAvailableBroadcast() {
        Intent intent = new Intent(WifiManager.SCAN_RESULTS_AVAILABLE_ACTION);
        intent.addFlags(Intent.FLAG_RECEIVER_REGISTERED_ONLY_BEFORE_BOOT);
        mContext.sendBroadcastAsUser(intent, UserHandle.ALL);
    }

    private void sendRssiChangeBroadcast(final int newRssi) {
        try {
            mBatteryStats.noteWifiRssiChanged(newRssi);
        } catch (RemoteException e) {
            // Won't happen.
        }
        Intent intent = new Intent(WifiManager.RSSI_CHANGED_ACTION);
        intent.addFlags(Intent.FLAG_RECEIVER_REGISTERED_ONLY_BEFORE_BOOT);
        intent.putExtra(WifiManager.EXTRA_NEW_RSSI, newRssi);
        mContext.sendStickyBroadcastAsUser(intent, UserHandle.ALL);
    }

    private void sendNetworkStateChangeBroadcast(String bssid) {
        Intent intent = new Intent(WifiManager.NETWORK_STATE_CHANGED_ACTION);
        intent.addFlags(Intent.FLAG_RECEIVER_REGISTERED_ONLY_BEFORE_BOOT);
        intent.putExtra(WifiManager.EXTRA_NETWORK_INFO, new NetworkInfo(mNetworkInfo));
        intent.putExtra(WifiManager.EXTRA_LINK_PROPERTIES, new LinkProperties (mLinkProperties));
        if (bssid != null)
            intent.putExtra(WifiManager.EXTRA_BSSID, bssid);
        if (mNetworkInfo.getDetailedState() == DetailedState.VERIFYING_POOR_LINK ||
                mNetworkInfo.getDetailedState() == DetailedState.CONNECTED) {
            intent.putExtra(WifiManager.EXTRA_WIFI_INFO, new WifiInfo(mWifiInfo));
        }
        mContext.sendStickyBroadcastAsUser(intent, UserHandle.ALL);
    }

    private void sendLinkConfigurationChangedBroadcast() {
        Intent intent = new Intent(WifiManager.LINK_CONFIGURATION_CHANGED_ACTION);
        intent.addFlags(Intent.FLAG_RECEIVER_REGISTERED_ONLY_BEFORE_BOOT);
        intent.putExtra(WifiManager.EXTRA_LINK_PROPERTIES, new LinkProperties(mLinkProperties));
        mContext.sendBroadcastAsUser(intent, UserHandle.ALL);
    }

    private void sendSupplicantConnectionChangedBroadcast(boolean connected) {
        Intent intent = new Intent(WifiManager.SUPPLICANT_CONNECTION_CHANGE_ACTION);
        intent.addFlags(Intent.FLAG_RECEIVER_REGISTERED_ONLY_BEFORE_BOOT);
        intent.putExtra(WifiManager.EXTRA_SUPPLICANT_CONNECTED, connected);
        mContext.sendBroadcastAsUser(intent, UserHandle.ALL);
    }

    /**
     * Record the detailed state of a network.
     * @param state the new {@code DetailedState}
     */
    private boolean setNetworkDetailedState(NetworkInfo.DetailedState state) {
        boolean hidden = false;

        if (linkDebouncing || isRoaming()) {
            // There is generally a confusion in the system about colluding
            // WiFi Layer 2 state (as reported by supplicant) and the Network state
            // which leads to multiple confusion.
            //
            // If link is de-bouncing or roaming, we already have an IP address
            // as well we were connected and are doing L2 cycles of
            // reconnecting or renewing IP address to check that we still have it
            // This L2 link flapping should ne be reflected into the Network state
            // which is the state of the WiFi Network visible to Layer 3 and applications
            // Note that once debouncing and roaming are completed, we will
            // set the Network state to where it should be, or leave it as unchanged
            //
            hidden = true;
        }
        if (DBG) {
            log("setDetailed state, old ="
                    + mNetworkInfo.getDetailedState() + " and new state=" + state
                    + " hidden=" + hidden);
        }
        if (mNetworkInfo.getExtraInfo() != null && mWifiInfo.getSSID() != null) {
            // Always indicate that SSID has changed
            if (!mNetworkInfo.getExtraInfo().equals(mWifiInfo.getSSID())) {
                if (DBG) {
                    log("setDetailed state send new extra info"  + mWifiInfo.getSSID());
                }
                mNetworkInfo.setExtraInfo(mWifiInfo.getSSID());
                sendNetworkStateChangeBroadcast(null);
            }
        }
        if (hidden == true) {
            return false;
        }

        if (state != mNetworkInfo.getDetailedState()) {
            mNetworkInfo.setDetailedState(state, null, mWifiInfo.getSSID());
            if (mNetworkAgent != null) {
                mNetworkAgent.sendNetworkInfo(mNetworkInfo);
            }
            sendNetworkStateChangeBroadcast(null);
            return true;
        }
        return false;
    }

    private DetailedState getNetworkDetailedState() {
        return mNetworkInfo.getDetailedState();
    }

    private SupplicantState handleSupplicantStateChange(Message message) {
        StateChangeResult stateChangeResult = (StateChangeResult) message.obj;
        SupplicantState state = stateChangeResult.state;
        // Supplicant state change
        // [31-13] Reserved for future use
        // [8 - 0] Supplicant state (as defined in SupplicantState.java)
        // 50023 supplicant_state_changed (custom|1|5)
        mWifiInfo.setSupplicantState(state);
        // Network id is only valid when we start connecting
        if (SupplicantState.isConnecting(state)) {
            mWifiInfo.setNetworkId(stateChangeResult.networkId);
        } else {
            mWifiInfo.setNetworkId(WifiConfiguration.INVALID_NETWORK_ID);
        }

        mWifiInfo.setBSSID(stateChangeResult.BSSID);
        mWifiInfo.setSSID(stateChangeResult.wifiSsid);

        mSupplicantStateTracker.sendMessage(Message.obtain(message));

        return state;
    }

    /**
     * Resets the Wi-Fi Connections by clearing any state, resetting any sockets
     * using the interface, stopping DHCP & disabling interface
     */
    private void handleNetworkDisconnect() {
        if (DBG) log("handleNetworkDisconnect: Stopping DHCP and clearing IP"
                + " stack:" + Thread.currentThread().getStackTrace()[2].getMethodName()
                +" - "+ Thread.currentThread().getStackTrace()[3].getMethodName()
                +" - "+ Thread.currentThread().getStackTrace()[4].getMethodName()
                +" - "+ Thread.currentThread().getStackTrace()[5].getMethodName());


        clearCurrentConfigBSSID("handleNetworkDisconnect");

        stopDhcp();

        try {
            mNwService.clearInterfaceAddresses(mInterfaceName);
            mNwService.disableIpv6(mInterfaceName);
        } catch (Exception e) {
            loge("Failed to clear addresses or disable ipv6" + e);
        }

        /* Reset data structures */
        mBadLinkspeedcount = 0;
        mWifiInfo.reset();
        linkDebouncing = false;
        /* Reset roaming parameters */
        mAutoRoaming = WifiAutoJoinController.AUTO_JOIN_IDLE;

        /**
         *  fullBandConnectedTimeIntervalMilli:
         *  - start scans at mWifiConfigStore.associatedPartialScanPeriodMilli seconds interval
         *  - exponentially increase to mWifiConfigStore.associatedFullScanMaxIntervalMilli
         *  Initialize to sane value = 20 seconds
         */
        fullBandConnectedTimeIntervalMilli = 20 * 1000;

        setNetworkDetailedState(DetailedState.DISCONNECTED);
        if (mNetworkAgent != null) {
            mNetworkAgent.sendNetworkInfo(mNetworkInfo);
            mNetworkAgent = null;
        }
        mWifiConfigStore.updateStatus(mLastNetworkId, DetailedState.DISCONNECTED);

        /* Clear network properties */
        clearLinkProperties();

        /* Cend event to CM & network change broadcast */
        sendNetworkStateChangeBroadcast(mLastBssid);

        /* Cancel auto roam requests */
        autoRoamSetBSSID(mLastNetworkId, "any");

        mLastBssid= null;
        registerDisconnected();
        mLastNetworkId = WifiConfiguration.INVALID_NETWORK_ID;
    }

    private void handleSupplicantConnectionLoss() {
        /* Socket connection can be lost when we do a graceful shutdown
        * or when the driver is hung. Ensure supplicant is stopped here.
        */
        mWifiMonitor.killSupplicant(mP2pSupported);
        mWifiNative.closeSupplicantConnection();
        sendSupplicantConnectionChangedBroadcast(false);
        setWifiState(WIFI_STATE_DISABLED);
    }

    void handlePreDhcpSetup() {
        mDhcpActive = true;
        if (!mBluetoothConnectionActive) {
            /*
             * There are problems setting the Wi-Fi driver's power
             * mode to active when bluetooth coexistence mode is
             * enabled or sense.
             * <p>
             * We set Wi-Fi to active mode when
             * obtaining an IP address because we've found
             * compatibility issues with some routers with low power
             * mode.
             * <p>
             * In order for this active power mode to properly be set,
             * we disable coexistence mode until we're done with
             * obtaining an IP address.  One exception is if we
             * are currently connected to a headset, since disabling
             * coexistence would interrupt that connection.
             */
            // Disable the coexistence mode
            mWifiNative.setBluetoothCoexistenceMode(
                    mWifiNative.BLUETOOTH_COEXISTENCE_MODE_DISABLED);
        }

        // Disable power save and suspend optimizations during DHCP
        // Note: The order here is important for now. Brcm driver changes
        // power settings when we control suspend mode optimizations.
        // TODO: Remove this comment when the driver is fixed.
        setSuspendOptimizationsNative(SUSPEND_DUE_TO_DHCP, false);
        mWifiNative.setPowerSave(false);

        // stopBatchedScan();
        WifiNative.pauseScan();

        // Update link layer stats
        getWifiLinkLayerStats(false);

        /* P2p discovery breaks dhcp, shut it down in order to get through this */
        Message msg = new Message();
        msg.what = WifiP2pServiceImpl.BLOCK_DISCOVERY;
        msg.arg1 = WifiP2pServiceImpl.ENABLED;
        msg.arg2 = DhcpStateMachine.CMD_PRE_DHCP_ACTION_COMPLETE;
        msg.obj = mDhcpStateMachine;
        mWifiP2pChannel.sendMessage(msg);
    }


    private boolean useLegacyDhcpClient() {
        return Settings.Global.getInt(
                mContext.getContentResolver(),
                Settings.Global.LEGACY_DHCP_CLIENT, 0) == 1;
    }

    private void maybeInitDhcpStateMachine() {
        if (mDhcpStateMachine == null) {
            if (useLegacyDhcpClient()) {
                mDhcpStateMachine = DhcpStateMachine.makeDhcpStateMachine(
                        mContext, WifiStateMachine.this, mInterfaceName);
            } else {
                mDhcpStateMachine = DhcpClient.makeDhcpStateMachine(
                        mContext, WifiStateMachine.this, mInterfaceName);
            }
        }
    }

    void startDhcp() {
        maybeInitDhcpStateMachine();
        mDhcpStateMachine.registerForPreDhcpNotification();
        mDhcpStateMachine.sendMessage(DhcpStateMachine.CMD_START_DHCP);
    }

    void renewDhcp() {
        maybeInitDhcpStateMachine();
        mDhcpStateMachine.registerForPreDhcpNotification();
        mDhcpStateMachine.sendMessage(DhcpStateMachine.CMD_RENEW_DHCP);
    }

    void stopDhcp() {
        if (mDhcpStateMachine != null) {
            /* In case we were in middle of DHCP operation restore back powermode */
            handlePostDhcpSetup();
            mDhcpStateMachine.sendMessage(DhcpStateMachine.CMD_STOP_DHCP);
        }
    }

    void handlePostDhcpSetup() {
        /* Restore power save and suspend optimizations */
        setSuspendOptimizationsNative(SUSPEND_DUE_TO_DHCP, true);
        mWifiNative.setPowerSave(true);

        mWifiP2pChannel.sendMessage(WifiP2pServiceImpl.BLOCK_DISCOVERY, WifiP2pServiceImpl.DISABLED);

        // Set the coexistence mode back to its default value
        mWifiNative.setBluetoothCoexistenceMode(
                mWifiNative.BLUETOOTH_COEXISTENCE_MODE_SENSE);

        mDhcpActive = false;

        // startBatchedScan();
        WifiNative.restartScan();
    }

    private void handleIPv4Success(DhcpResults dhcpResults, int reason) {

        if (PDBG) {
            loge("wifistatemachine handleIPv4Success <" + dhcpResults.toString() + ">");
            loge("link address " + dhcpResults.ipAddress);
        }

        synchronized (mDhcpResultsLock) {
            mDhcpResults = dhcpResults;
        }

        Inet4Address addr = (Inet4Address) dhcpResults.ipAddress.getAddress();
        if (isRoaming()) {
            if (addr instanceof Inet4Address) {
                int previousAddress = mWifiInfo.getIpAddress();
                int newAddress = NetworkUtils.inetAddressToInt(addr);
                if (previousAddress != newAddress) {
                    loge("handleIPv4Success, roaming and address changed" +
                            mWifiInfo + " got: " + addr);
                } else {

                }
            } else {
                loge("handleIPv4Success, roaming and didnt get an IPv4 address" +
                        addr.toString());
            }
        }
        mWifiInfo.setInetAddress(addr);
        mWifiInfo.setMeteredHint(dhcpResults.hasMeteredHint());
        updateLinkProperties(reason);
    }

    private void handleSuccessfulIpConfiguration() {
        mLastSignalLevel = -1; // Force update of signal strength
        WifiConfiguration c = getCurrentWifiConfiguration();
        if (c != null) {
            // Reset IP failure tracking
            c.numConnectionFailures = 0;

            // Tell the framework whether the newly connected network is trusted or untrusted.
            updateCapabilities(c);
        }
        if (c != null) {
            ScanResult result = getCurrentScanResult();
            if (result == null) {
                loge("WifiStateMachine: handleSuccessfulIpConfiguration and no scan results" +
                        c.configKey());
            } else {
                // Clear the per BSSID failure count
                result.numIpConfigFailures = 0;
                // Clear the WHOLE BSSID blacklist, which means supplicant is free to retry
                // any BSSID, even though it may already have a non zero ip failure count,
                // this will typically happen if the user walks away and come back to his arrea
                // TODO: implement blacklisting based on a timer, i.e. keep BSSID blacklisted
                // in supplicant for a couple of hours or a day
                mWifiNative.clearBlacklist();
            }
        }
    }

    private void handleIPv4Failure(int reason) {
        synchronized(mDhcpResultsLock) {
             if (mDhcpResults != null) {
                 mDhcpResults.clear();
             }
        }
        if (PDBG) {
            loge("wifistatemachine handleIPv4Failure");
        }
        updateLinkProperties(reason);
    }

    private void handleIpConfigurationLost() {
        mWifiInfo.setInetAddress(null);
        mWifiInfo.setMeteredHint(false);

        mWifiConfigStore.handleSSIDStateChange(mLastNetworkId, false,
                "DHCP FAILURE", mWifiInfo.getBSSID());

        /* DHCP times out after about 30 seconds, we do a
         * disconnect thru supplicant, we will let autojoin retry connecting to the network
         */
        mWifiNative.disconnect();
    }

    private int convertFrequencyToChannelNumber(int frequency) {
        if (frequency >= 2412 && frequency <= 2484) {
            return (frequency -2412) / 5 + 1;
        } else if (frequency >= 5170  &&  frequency <=5825) {
            //DFS is included
            return (frequency -5170) / 5 + 34;
        } else {
            return 0;
        }
    }

    private int chooseApChannel(int apBand) {
        int apChannel;
        int[] channel;

        if (apBand == 0)  {
            //for 2.4GHz, we only set the AP at channel 1,6,11
            apChannel = 5 * mRandom.nextInt(3) + 1;
        } else {
            //5G without DFS
            channel = mWifiNative.getChannelsForBand(2);
            if (channel != null && channel.length > 0) {
                apChannel = channel[mRandom.nextInt(channel.length)];
                apChannel = convertFrequencyToChannelNumber(apChannel);
            } else {
                Log.e(TAG, "SoftAp do not get available channel list");
                apChannel = 0;
            }
        }

        if(DBG) {
            Log.d(TAG, "SoftAp set on channel " + apChannel);
        }

        return apChannel;
    }


    /* Current design is to not set the config on a running hostapd but instead
     * stop and start tethering when user changes config on a running access point
     *
     * TODO: Add control channel setup through hostapd that allows changing config
     * on a running daemon
     */
    private void startSoftApWithConfig(final WifiConfiguration configuration) {
        // set channel
        final WifiConfiguration config = new WifiConfiguration(configuration);

        if (DBG) {
            Log.d(TAG, "SoftAp config channel is: " + config.apChannel);
        }
        //set country code through HAL Here
        if (mSetCountryCode != null) {
            if(!mWifiNative.setCountryCodeHal(mSetCountryCode.toUpperCase(Locale.ROOT))) {
                if (config.apBand != 0) {
                    Log.e(TAG, "Fail to set country code. Can not setup Softap on 5GHz");
                    //countrycode is mandatory for 5GHz
                    sendMessage(CMD_START_AP_FAILURE);
                    return;
                }
            }
        } else {
            if (config.apBand != 0) {
                //countrycode is mandatory for 5GHz
                Log.e(TAG, "Can not setup softAp on 5GHz without country code!");
                sendMessage(CMD_START_AP_FAILURE);
                return;
            }
        }

        if (config.apChannel == 0) {
            config.apChannel = chooseApChannel(config.apBand);
            if (config.apChannel == 0) {
                //fail to get available channel
                sendMessage(CMD_START_AP_FAILURE);
                return;
            }
        }
        //turn off interface
        if (!mWifiNative.toggleInterface(0)) {
            sendMessage(CMD_START_AP_FAILURE);
            return;
        }
        // Start hostapd on a separate thread
        new Thread(new Runnable() {
            public void run() {
                try {
                    mNwService.startAccessPoint(config, mInterfaceName);
                } catch (Exception e) {
                    loge("Exception in softap start " + e);
                    try {
                        mNwService.stopAccessPoint(mInterfaceName);
                        mNwService.startAccessPoint(config, mInterfaceName);
                    } catch (Exception e1) {
                        loge("Exception in softap re-start " + e1);
                        sendMessage(CMD_START_AP_FAILURE);
                        return;
                    }
                }
                if (DBG) log("Soft AP start successful");
                sendMessage(CMD_START_AP_SUCCESS);
            }
        }).start();
    }

    /*
     * Read a MAC address in /proc/arp/table, used by WifistateMachine
     * so as to record MAC address of default gateway.
     **/
    private String macAddressFromRoute(String ipAddress) {
        String macAddress = null;
        BufferedReader reader = null;
        try {
            reader = new BufferedReader(new FileReader("/proc/net/arp"));

            // Skip over the line bearing colum titles
            String line = reader.readLine();

            while ((line = reader.readLine()) != null) {
                String[] tokens = line.split("[ ]+");
                if (tokens.length < 6) {
                    continue;
                }

                // ARP column format is
                // Address HWType HWAddress Flags Mask IFace
                String ip = tokens[0];
                String mac = tokens[3];

                if (ipAddress.equals(ip)) {
                    macAddress = mac;
                    break;
                }
            }

            if (macAddress == null) {
                loge("Did not find remoteAddress {" + ipAddress + "} in " +
                        "/proc/net/arp");
            }

        } catch (FileNotFoundException e) {
            loge("Could not open /proc/net/arp to lookup mac address");
        } catch (IOException e) {
            loge("Could not read /proc/net/arp to lookup mac address");
        } finally {
            try {
                if (reader != null) {
                    reader.close();
                }
            } catch (IOException e) {
                // Do nothing
            }
        }
        return macAddress;

    }

    private class WifiNetworkFactory extends NetworkFactory {
        public WifiNetworkFactory(Looper l, Context c, String TAG, NetworkCapabilities f) {
            super(l, c, TAG, f);
        }

        @Override
        protected void needNetworkFor(NetworkRequest networkRequest, int score) {
            ++mConnectionRequests;
        }

        @Override
        protected void releaseNetworkFor(NetworkRequest networkRequest) {
            --mConnectionRequests;
        }

        public void dump(FileDescriptor fd, PrintWriter pw, String[] args) {
            pw.println("mConnectionRequests " + mConnectionRequests);
        }

    }

    private class UntrustedWifiNetworkFactory extends NetworkFactory {
        private int mUntrustedReqCount;

        public UntrustedWifiNetworkFactory(Looper l, Context c, String tag, NetworkCapabilities f) {
            super(l, c, tag, f);
        }

        @Override
        protected void needNetworkFor(NetworkRequest networkRequest, int score) {
            if (!networkRequest.networkCapabilities.hasCapability(
                    NetworkCapabilities.NET_CAPABILITY_TRUSTED)) {
                if (++mUntrustedReqCount == 1) {
                    mWifiAutoJoinController.setAllowUntrustedConnections(true);
                }
            }
        }

        @Override
        protected void releaseNetworkFor(NetworkRequest networkRequest) {
            if (!networkRequest.networkCapabilities.hasCapability(
                    NetworkCapabilities.NET_CAPABILITY_TRUSTED)) {
                if (--mUntrustedReqCount == 0) {
                    mWifiAutoJoinController.setAllowUntrustedConnections(false);
                }
            }
        }

        public void dump(FileDescriptor fd, PrintWriter pw, String[] args) {
            pw.println("mUntrustedReqCount " + mUntrustedReqCount);
        }
    }

    void maybeRegisterNetworkFactory() {
        if (mNetworkFactory == null) {
            checkAndSetConnectivityInstance();
            if (mCm != null) {
                mNetworkFactory = new WifiNetworkFactory(getHandler().getLooper(), mContext,
                        NETWORKTYPE, mNetworkCapabilitiesFilter);
                mNetworkFactory.setScoreFilter(60);
                mNetworkFactory.register();

                // We can't filter untrusted network in the capabilities filter because a trusted
                // network would still satisfy a request that accepts untrusted ones.
                mUntrustedNetworkFactory = new UntrustedWifiNetworkFactory(getHandler().getLooper(),
                        mContext, NETWORKTYPE_UNTRUSTED, mNetworkCapabilitiesFilter);
                mUntrustedNetworkFactory.setScoreFilter(Integer.MAX_VALUE);
                mUntrustedNetworkFactory.register();
            }
        }
    }

    /********************************************************
     * HSM states
     *******************************************************/

    class DefaultState extends State {
        @Override
        public boolean processMessage(Message message) {
            logStateAndMessage(message, getClass().getSimpleName());

            switch (message.what) {
                case AsyncChannel.CMD_CHANNEL_HALF_CONNECTED: {
                    AsyncChannel ac = (AsyncChannel) message.obj;
                    if (ac == mWifiP2pChannel) {
                        if (message.arg1 == AsyncChannel.STATUS_SUCCESSFUL) {
                            mWifiP2pChannel.sendMessage(AsyncChannel.CMD_CHANNEL_FULL_CONNECTION);
                        } else {
                            loge("WifiP2pService connection failure, error=" + message.arg1);
                        }
                    } else {
                        loge("got HALF_CONNECTED for unknown channel");
                    }
                    break;
                }
                case AsyncChannel.CMD_CHANNEL_DISCONNECTED: {
                    AsyncChannel ac = (AsyncChannel) message.obj;
                    if (ac == mWifiP2pChannel) {
                        loge("WifiP2pService channel lost, message.arg1 =" + message.arg1);
                        //TODO: Re-establish connection to state machine after a delay
                        // mWifiP2pChannel.connect(mContext, getHandler(),
                        // mWifiP2pManager.getMessenger());
                    }
                    break;
                }
                case CMD_BLUETOOTH_ADAPTER_STATE_CHANGE:
                    mBluetoothConnectionActive = (message.arg1 !=
                            BluetoothAdapter.STATE_DISCONNECTED);
                    break;
                    /* Synchronous call returns */
                case CMD_PING_SUPPLICANT:
                case CMD_ENABLE_NETWORK:
                case CMD_ADD_OR_UPDATE_NETWORK:
                case CMD_REMOVE_NETWORK:
                case CMD_SAVE_CONFIG:
                    replyToMessage(message, message.what, FAILURE);
                    break;
                case CMD_GET_CAPABILITY_FREQ:
                    replyToMessage(message, message.what, null);
                    break;
                case CMD_GET_CONFIGURED_NETWORKS:
                    replyToMessage(message, message.what, (List<WifiConfiguration>) null);
                    break;
                case CMD_GET_PRIVILEGED_CONFIGURED_NETWORKS:
                    replyToMessage(message, message.what, (List<WifiConfiguration>) null);
                    break;
                case CMD_ENABLE_RSSI_POLL:
                    mEnableRssiPolling = (message.arg1 == 1);
                    break;
                case CMD_SET_HIGH_PERF_MODE:
                    if (message.arg1 == 1) {
                        setSuspendOptimizations(SUSPEND_DUE_TO_HIGH_PERF, false);
                    } else {
                        setSuspendOptimizations(SUSPEND_DUE_TO_HIGH_PERF, true);
                    }
                    break;
                case CMD_BOOT_COMPLETED:
                    maybeRegisterNetworkFactory();
                    break;
                case CMD_SET_BATCHED_SCAN:
                    recordBatchedScanSettings(message.arg1, message.arg2, (Bundle)message.obj);
                    break;
                case CMD_POLL_BATCHED_SCAN:
                    handleBatchedScanPollRequest();
                    break;
                case CMD_START_NEXT_BATCHED_SCAN:
                    startNextBatchedScan();
                    break;
                case CMD_SCREEN_STATE_CHANGED:
                    handleScreenStateChanged(message.arg1 != 0,
                            /* startBackgroundScanIfNeeded = */ false);
                    break;
                    /* Discard */
                case CMD_START_SCAN:
                    messageHandlingStatus = MESSAGE_HANDLING_STATUS_DISCARD;
                    break;
                case CMD_START_SUPPLICANT:
                case CMD_STOP_SUPPLICANT:
                case CMD_STOP_SUPPLICANT_FAILED:
                case CMD_START_DRIVER:
                case CMD_STOP_DRIVER:
                case CMD_DELAYED_STOP_DRIVER:
                case CMD_DRIVER_START_TIMED_OUT:
                case CMD_START_AP:
                case CMD_START_AP_SUCCESS:
                case CMD_START_AP_FAILURE:
                case CMD_STOP_AP:
                case CMD_TETHER_STATE_CHANGE:
                case CMD_TETHER_NOTIFICATION_TIMED_OUT:
                case CMD_DISCONNECT:
                case CMD_RECONNECT:
                case CMD_REASSOCIATE:
                case CMD_RELOAD_TLS_AND_RECONNECT:
                case WifiMonitor.SUP_CONNECTION_EVENT:
                case WifiMonitor.SUP_DISCONNECTION_EVENT:
                case WifiMonitor.NETWORK_CONNECTION_EVENT:
                case WifiMonitor.NETWORK_DISCONNECTION_EVENT:
                case WifiMonitor.SCAN_RESULTS_EVENT:
                case WifiMonitor.SUPPLICANT_STATE_CHANGE_EVENT:
                case WifiMonitor.AUTHENTICATION_FAILURE_EVENT:
                case WifiMonitor.ASSOCIATION_REJECTION_EVENT:
                case WifiMonitor.WPS_OVERLAP_EVENT:
                case CMD_BLACKLIST_NETWORK:
                case CMD_CLEAR_BLACKLIST:
                case CMD_SET_OPERATIONAL_MODE:
                case CMD_SET_COUNTRY_CODE:
                case CMD_SET_FREQUENCY_BAND:
                case CMD_RSSI_POLL:
                case CMD_ENABLE_ALL_NETWORKS:
                case DhcpStateMachine.CMD_PRE_DHCP_ACTION:
                case DhcpStateMachine.CMD_POST_DHCP_ACTION:
                /* Handled by WifiApConfigStore */
                case CMD_SET_AP_CONFIG:
                case CMD_SET_AP_CONFIG_COMPLETED:
                case CMD_REQUEST_AP_CONFIG:
                case CMD_RESPONSE_AP_CONFIG:
                case WifiWatchdogStateMachine.POOR_LINK_DETECTED:
                case WifiWatchdogStateMachine.GOOD_LINK_DETECTED:
                case CMD_NO_NETWORKS_PERIODIC_SCAN:
                case CMD_DISABLE_P2P_RSP:
                case WifiMonitor.SUP_REQUEST_IDENTITY:
                case CMD_TEST_NETWORK_DISCONNECT:
                case CMD_OBTAINING_IP_ADDRESS_WATCHDOG_TIMER:
                case WifiMonitor.SUP_REQUEST_SIM_AUTH:
                case CMD_TARGET_BSSID:
                case CMD_AUTO_CONNECT:
                case CMD_AUTO_ROAM:
                case CMD_AUTO_SAVE_NETWORK:
                case CMD_ASSOCIATED_BSSID:
                case CMD_UNWANTED_NETWORK:
                case CMD_DISCONNECTING_WATCHDOG_TIMER:
                case CMD_ROAM_WATCHDOG_TIMER:
                case CMD_DISABLE_EPHEMERAL_NETWORK:
                    messageHandlingStatus = MESSAGE_HANDLING_STATUS_DISCARD;
                    break;
                case DhcpStateMachine.CMD_ON_QUIT:
                    mDhcpStateMachine = null;
                    break;
                case CMD_SET_SUSPEND_OPT_ENABLED:
                    if (message.arg1 == 1) {
                        mSuspendWakeLock.release();
                        setSuspendOptimizations(SUSPEND_DUE_TO_SCREEN, true);
                    } else {
                        setSuspendOptimizations(SUSPEND_DUE_TO_SCREEN, false);
                    }
                    break;
                case WifiMonitor.DRIVER_HUNG_EVENT:
                    setSupplicantRunning(false);
                    setSupplicantRunning(true);
                    break;
                case WifiManager.CONNECT_NETWORK:
                    replyToMessage(message, WifiManager.CONNECT_NETWORK_FAILED,
                            WifiManager.BUSY);
                    break;
                case WifiManager.FORGET_NETWORK:
                    replyToMessage(message, WifiManager.FORGET_NETWORK_FAILED,
                            WifiManager.BUSY);
                    break;
                case WifiManager.SAVE_NETWORK:
                    messageHandlingStatus = MESSAGE_HANDLING_STATUS_FAIL;
                    replyToMessage(message, WifiManager.SAVE_NETWORK_FAILED,
                            WifiManager.BUSY);
                    break;
                case WifiManager.START_WPS:
                    replyToMessage(message, WifiManager.WPS_FAILED,
                            WifiManager.BUSY);
                    break;
                case WifiManager.CANCEL_WPS:
                    replyToMessage(message, WifiManager.CANCEL_WPS_FAILED,
                            WifiManager.BUSY);
                    break;
                case WifiManager.DISABLE_NETWORK:
                    replyToMessage(message, WifiManager.DISABLE_NETWORK_FAILED,
                            WifiManager.BUSY);
                    break;
                case WifiManager.RSSI_PKTCNT_FETCH:
                    replyToMessage(message, WifiManager.RSSI_PKTCNT_FETCH_FAILED,
                            WifiManager.BUSY);
                    break;
                case CMD_GET_SUPPORTED_FEATURES:
                    if (WifiNative.startHal()) {
                        int featureSet = WifiNative.getSupportedFeatureSet();
                        replyToMessage(message, message.what, featureSet);
                    } else {
                        replyToMessage(message, message.what, 0);
                    }
                    break;
                case CMD_GET_LINK_LAYER_STATS:
                    // Not supported hence reply with error message
                    replyToMessage(message, message.what, null);
                    break;
                case WifiP2pServiceImpl.P2P_CONNECTION_CHANGED:
                    NetworkInfo info = (NetworkInfo) message.obj;
                    mP2pConnected.set(info.isConnected());
                    break;
                case WifiP2pServiceImpl.DISCONNECT_WIFI_REQUEST:
                    mTemporarilyDisconnectWifi = (message.arg1 == 1);
                    replyToMessage(message, WifiP2pServiceImpl.DISCONNECT_WIFI_RESPONSE);
                    break;
                /* Link configuration (IP address, DNS, ...) changes notified via netlink */
                case CMD_UPDATE_LINKPROPERTIES:
                    updateLinkProperties(CMD_UPDATE_LINKPROPERTIES);
                    break;
                case CMD_IP_CONFIGURATION_SUCCESSFUL:
                case CMD_IP_CONFIGURATION_LOST:
                    messageHandlingStatus = MESSAGE_HANDLING_STATUS_DISCARD;
                    break;
                case CMD_GET_CONNECTION_STATISTICS:
                    replyToMessage(message, message.what, mWifiConnectionStatistics);
                    break;
                case CMD_REMOVE_APP_CONFIGURATIONS:
                    deferMessage(message);
                    break;
                case CMD_REMOVE_USER_CONFIGURATIONS:
                    deferMessage(message);
                    break;
                default:
                    loge("Error! unhandled message" + message);
                    break;
            }
            return HANDLED;
        }
    }

    class InitialState extends State {
        @Override
        public void enter() {
            mWifiNative.unloadDriver();

            if (mWifiP2pChannel == null) {
                mWifiP2pChannel = new AsyncChannel();
                mWifiP2pChannel.connect(mContext, getHandler(),
                    mWifiP2pServiceImpl.getP2pStateMachineMessenger());
            }

            if (mWifiApConfigChannel == null) {
                mWifiApConfigChannel = new AsyncChannel();
                WifiApConfigStore wifiApConfigStore = WifiApConfigStore.makeWifiApConfigStore(
                        mContext, getHandler());
                wifiApConfigStore.loadApConfiguration();
                mWifiApConfigChannel.connectSync(mContext, getHandler(),
                        wifiApConfigStore.getMessenger());
            }
        }
        @Override
        public boolean processMessage(Message message) {
            logStateAndMessage(message, getClass().getSimpleName());
            switch (message.what) {
                case CMD_START_SUPPLICANT:
                    if (mWifiNative.loadDriver()) {
                        try {
                            mNwService.wifiFirmwareReload(mInterfaceName, "STA");
                        } catch (Exception e) {
                            loge("Failed to reload STA firmware " + e);
                            // Continue
                        }

                        try {
                            // A runtime crash can leave the interface up and
                            // IP addresses configured, and this affects
                            // connectivity when supplicant starts up.
                            // Ensure interface is down and we have no IP
                            // addresses before a supplicant start.
                            mNwService.setInterfaceDown(mInterfaceName);
                            mNwService.clearInterfaceAddresses(mInterfaceName);

                            // Set privacy extensions
                            mNwService.setInterfaceIpv6PrivacyExtensions(mInterfaceName, true);

                           // IPv6 is enabled only as long as access point is connected since:
                           // - IPv6 addresses and routes stick around after disconnection
                           // - kernel is unaware when connected and fails to start IPv6 negotiation
                           // - kernel can start autoconfiguration when 802.1x is not complete
                            mNwService.disableIpv6(mInterfaceName);
                        } catch (RemoteException re) {
                            loge("Unable to change interface settings: " + re);
                        } catch (IllegalStateException ie) {
                            loge("Unable to change interface settings: " + ie);
                        }

                       /* Stop a running supplicant after a runtime restart
                        * Avoids issues with drivers that do not handle interface down
                        * on a running supplicant properly.
                        */
                        mWifiMonitor.killSupplicant(mP2pSupported);
                        if(mWifiNative.startSupplicant(mP2pSupported)) {
                            setWifiState(WIFI_STATE_ENABLING);
                            if (DBG) log("Supplicant start successful");
                            mWifiMonitor.startMonitoring();
                            transitionTo(mSupplicantStartingState);
                        } else {
                            loge("Failed to start supplicant!");
                        }
                    } else {
                        loge("Failed to load driver");
                    }
                    break;
                case CMD_START_AP:
                    if (mWifiNative.loadDriver()) {
                        setWifiApState(WIFI_AP_STATE_ENABLING);
                        transitionTo(mSoftApStartingState);
                    } else {
                        loge("Failed to load driver for softap");
                    }
                    break;
                default:
                    return NOT_HANDLED;
            }
            return HANDLED;
        }
    }

    class SupplicantStartingState extends State {
        private void initializeWpsDetails() {
            String detail;
            detail = SystemProperties.get("ro.product.name", "");
            if (!mWifiNative.setDeviceName(detail)) {
                loge("Failed to set device name " +  detail);
            }
            detail = SystemProperties.get("ro.product.manufacturer", "");
            if (!mWifiNative.setManufacturer(detail)) {
                loge("Failed to set manufacturer " + detail);
            }
            detail = SystemProperties.get("ro.product.model", "");
            if (!mWifiNative.setModelName(detail)) {
                loge("Failed to set model name " + detail);
            }
            detail = SystemProperties.get("ro.product.model", "");
            if (!mWifiNative.setModelNumber(detail)) {
                loge("Failed to set model number " + detail);
            }
            detail = SystemProperties.get("ro.serialno", "");
            if (!mWifiNative.setSerialNumber(detail)) {
                loge("Failed to set serial number " + detail);
            }
            if (!mWifiNative.setConfigMethods("physical_display virtual_push_button")) {
                loge("Failed to set WPS config methods");
            }
            if (!mWifiNative.setDeviceType(mPrimaryDeviceType)) {
                loge("Failed to set primary device type " + mPrimaryDeviceType);
            }
        }

        @Override
        public boolean processMessage(Message message) {
            logStateAndMessage(message, getClass().getSimpleName());

            switch(message.what) {
                case WifiMonitor.SUP_CONNECTION_EVENT:
                    if (DBG) log("Supplicant connection established");
                    setWifiState(WIFI_STATE_ENABLED);
                    mSupplicantRestartCount = 0;
                    /* Reset the supplicant state to indicate the supplicant
                     * state is not known at this time */
                    mSupplicantStateTracker.sendMessage(CMD_RESET_SUPPLICANT_STATE);
                    /* Initialize data structures */
                    mLastBssid = null;
                    mLastNetworkId = WifiConfiguration.INVALID_NETWORK_ID;
                    mLastSignalLevel = -1;

                    mWifiInfo.setMacAddress(mWifiNative.getMacAddress());
                    mWifiNative.enableSaveConfig();
                    mWifiConfigStore.loadAndEnableAllNetworks();
                    if (mWifiConfigStore.enableVerboseLogging.get() > 0) {
                        enableVerboseLogging(mWifiConfigStore.enableVerboseLogging.get());
                    }
                    if (mWifiConfigStore.associatedPartialScanPeriodMilli.get() < 0) {
                        mWifiConfigStore.associatedPartialScanPeriodMilli.set(0);
                    }
                    initializeWpsDetails();

                    sendSupplicantConnectionChangedBroadcast(true);
                    transitionTo(mDriverStartedState);
                    break;
                case WifiMonitor.SUP_DISCONNECTION_EVENT:
                    if (++mSupplicantRestartCount <= SUPPLICANT_RESTART_TRIES) {
                        loge("Failed to setup control channel, restart supplicant");
                        mWifiMonitor.killSupplicant(mP2pSupported);
                        transitionTo(mInitialState);
                        sendMessageDelayed(CMD_START_SUPPLICANT, SUPPLICANT_RESTART_INTERVAL_MSECS);
                    } else {
                        loge("Failed " + mSupplicantRestartCount +
                                " times to start supplicant, unload driver");
                        mSupplicantRestartCount = 0;
                        setWifiState(WIFI_STATE_UNKNOWN);
                        transitionTo(mInitialState);
                    }
                    break;
                case CMD_START_SUPPLICANT:
                case CMD_STOP_SUPPLICANT:
                case CMD_START_AP:
                case CMD_STOP_AP:
                case CMD_START_DRIVER:
                case CMD_STOP_DRIVER:
                case CMD_SET_OPERATIONAL_MODE:
                case CMD_SET_COUNTRY_CODE:
                case CMD_SET_FREQUENCY_BAND:
                case CMD_START_PACKET_FILTERING:
                case CMD_STOP_PACKET_FILTERING:
                    messageHandlingStatus = MESSAGE_HANDLING_STATUS_DEFERRED;
                    deferMessage(message);
                    break;
                default:
                    return NOT_HANDLED;
            }
            return HANDLED;
        }
    }

    class SupplicantStartedState extends State {
        @Override
        public void enter() {
            /* Wifi is available as long as we have a connection to supplicant */
            mNetworkInfo.setIsAvailable(true);
            if (mNetworkAgent != null) mNetworkAgent.sendNetworkInfo(mNetworkInfo);

            int defaultInterval = mContext.getResources().getInteger(
                    R.integer.config_wifi_supplicant_scan_interval);

            mSupplicantScanIntervalMs = Settings.Global.getLong(mContext.getContentResolver(),
                    Settings.Global.WIFI_SUPPLICANT_SCAN_INTERVAL_MS,
                    defaultInterval);

            mWifiNative.setScanInterval((int)mSupplicantScanIntervalMs / 1000);
            mWifiNative.setExternalSim(true);

            /* turn on use of DFS channels */
            WifiNative.setDfsFlag(true);

            /* set country code */
            setCountryCode();

            setRandomMacOui();
            mWifiNative.enableAutoConnect(false);
        }

        @Override
        public boolean processMessage(Message message) {
            logStateAndMessage(message, getClass().getSimpleName());

            switch(message.what) {
                case CMD_STOP_SUPPLICANT:   /* Supplicant stopped by user */
                    if (mP2pSupported) {
                        transitionTo(mWaitForP2pDisableState);
                    } else {
                        transitionTo(mSupplicantStoppingState);
                    }
                    break;
                case WifiMonitor.SUP_DISCONNECTION_EVENT:  /* Supplicant connection lost */
                    loge("Connection lost, restart supplicant");
                    handleSupplicantConnectionLoss();
                    handleNetworkDisconnect();
                    mSupplicantStateTracker.sendMessage(CMD_RESET_SUPPLICANT_STATE);
                    if (mP2pSupported) {
                        transitionTo(mWaitForP2pDisableState);
                    } else {
                        transitionTo(mInitialState);
                    }
                    sendMessageDelayed(CMD_START_SUPPLICANT, SUPPLICANT_RESTART_INTERVAL_MSECS);
                    break;
                case WifiMonitor.SCAN_RESULTS_EVENT:
                    maybeRegisterNetworkFactory(); // Make sure our NetworkFactory is registered
                    closeRadioScanStats();
                    noteScanEnd();
                    setScanResults();
                    if (mIsFullScanOngoing || mSendScanResultsBroadcast) {
                        /* Just updated results from full scan, let apps know about this */
                        sendScanResultsAvailableBroadcast();
                    }
                    mSendScanResultsBroadcast = false;
                    mIsScanOngoing = false;
                    mIsFullScanOngoing = false;
                    if (mBufferedScanMsg.size() > 0)
                        sendMessage(mBufferedScanMsg.remove());
                    break;
                case CMD_PING_SUPPLICANT:
                    boolean ok = mWifiNative.ping();
                    replyToMessage(message, message.what, ok ? SUCCESS : FAILURE);
                    break;
                case CMD_GET_CAPABILITY_FREQ:
                    String freqs = mWifiNative.getFreqCapability();
                    replyToMessage(message, message.what, freqs);
                    break;
                case CMD_START_AP:
                    /* Cannot start soft AP while in client mode */
                    loge("Failed to start soft AP with a running supplicant");
                    setWifiApState(WIFI_AP_STATE_FAILED);
                    break;
                case CMD_SET_OPERATIONAL_MODE:
                    mOperationalMode = message.arg1;
                    mWifiConfigStore.
                            setLastSelectedConfiguration(WifiConfiguration.INVALID_NETWORK_ID);
                    break;
                case CMD_TARGET_BSSID:
                    // Trying to associate to this BSSID
                    if (message.obj != null) {
                        mTargetRoamBSSID = (String) message.obj;
                    }
                    break;
                case CMD_GET_LINK_LAYER_STATS:
                    WifiLinkLayerStats stats = getWifiLinkLayerStats(DBG);
                    if (stats == null) {
                        // When firmware doesnt support link layer stats, return an empty object
                        stats = new WifiLinkLayerStats();
                    }
                    replyToMessage(message, message.what, stats);
                    break;
                case CMD_SET_COUNTRY_CODE:
                    String country = (String) message.obj;

                    final boolean persist = (message.arg2 == 1);
                    final int sequence = message.arg1;

                    if (sequence != mCountryCodeSequence.get()) {
                        if (DBG) log("set country code ignored due to sequnce num");
                        break;
                    }
                    if (DBG) log("set country code " + country);
                    country = country.toUpperCase(Locale.ROOT);

                    if (mDriverSetCountryCode == null || !mDriverSetCountryCode.equals(country)) {
                        if (mWifiNative.setCountryCode(country)) {
                            mDriverSetCountryCode = country;
                        } else {
                            loge("Failed to set country code " + country);
                        }
                    }

                    mWifiP2pChannel.sendMessage(WifiP2pServiceImpl.SET_COUNTRY_CODE, country);
                    break;
                default:
                    return NOT_HANDLED;
            }
            return HANDLED;
        }

        @Override
        public void exit() {
            mNetworkInfo.setIsAvailable(false);
            if (mNetworkAgent != null) mNetworkAgent.sendNetworkInfo(mNetworkInfo);
        }
    }

    class SupplicantStoppingState extends State {
        @Override
        public void enter() {
            /* Send any reset commands to supplicant before shutting it down */
            handleNetworkDisconnect();
            if (mDhcpStateMachine != null) {
                mDhcpStateMachine.doQuit();
            }

            String suppState = System.getProperty("init.svc.wpa_supplicant");
            if (suppState == null) suppState = "unknown";
            String p2pSuppState = System.getProperty("init.svc.p2p_supplicant");
            if (p2pSuppState == null) p2pSuppState = "unknown";

            loge("SupplicantStoppingState: stopSupplicant "
                    + " init.svc.wpa_supplicant=" + suppState
                    + " init.svc.p2p_supplicant=" + p2pSuppState);
            mWifiMonitor.stopSupplicant();

            /* Send ourselves a delayed message to indicate failure after a wait time */
            sendMessageDelayed(obtainMessage(CMD_STOP_SUPPLICANT_FAILED,
                    ++mSupplicantStopFailureToken, 0), SUPPLICANT_RESTART_INTERVAL_MSECS);
            setWifiState(WIFI_STATE_DISABLING);
            mSupplicantStateTracker.sendMessage(CMD_RESET_SUPPLICANT_STATE);
        }
        @Override
        public boolean processMessage(Message message) {
            logStateAndMessage(message, getClass().getSimpleName());

            switch(message.what) {
                case WifiMonitor.SUP_CONNECTION_EVENT:
                    loge("Supplicant connection received while stopping");
                    break;
                case WifiMonitor.SUP_DISCONNECTION_EVENT:
                    if (DBG) log("Supplicant connection lost");
                    handleSupplicantConnectionLoss();
                    transitionTo(mInitialState);
                    break;
                case CMD_STOP_SUPPLICANT_FAILED:
                    if (message.arg1 == mSupplicantStopFailureToken) {
                        loge("Timed out on a supplicant stop, kill and proceed");
                        handleSupplicantConnectionLoss();
                        transitionTo(mInitialState);
                    }
                    break;
                case CMD_START_SUPPLICANT:
                case CMD_STOP_SUPPLICANT:
                case CMD_START_AP:
                case CMD_STOP_AP:
                case CMD_START_DRIVER:
                case CMD_STOP_DRIVER:
                case CMD_SET_OPERATIONAL_MODE:
                case CMD_SET_COUNTRY_CODE:
                case CMD_SET_FREQUENCY_BAND:
                case CMD_START_PACKET_FILTERING:
                case CMD_STOP_PACKET_FILTERING:
                    deferMessage(message);
                    break;
                default:
                    return NOT_HANDLED;
            }
            return HANDLED;
        }
    }

    class DriverStartingState extends State {
        private int mTries;
        @Override
        public void enter() {
            mTries = 1;
            /* Send ourselves a delayed message to start driver a second time */
            sendMessageDelayed(obtainMessage(CMD_DRIVER_START_TIMED_OUT,
                        ++mDriverStartToken, 0), DRIVER_START_TIME_OUT_MSECS);
        }
        @Override
        public boolean processMessage(Message message) {
            logStateAndMessage(message, getClass().getSimpleName());

            switch(message.what) {
               case WifiMonitor.SUPPLICANT_STATE_CHANGE_EVENT:
                    SupplicantState state = handleSupplicantStateChange(message);
                    /* If suplicant is exiting out of INTERFACE_DISABLED state into
                     * a state that indicates driver has started, it is ready to
                     * receive driver commands
                     */
                    if (SupplicantState.isDriverActive(state)) {
                        transitionTo(mDriverStartedState);
                    }
                    break;
                case CMD_DRIVER_START_TIMED_OUT:
                    if (message.arg1 == mDriverStartToken) {
                        if (mTries >= 2) {
                            loge("Failed to start driver after " + mTries);
                            transitionTo(mDriverStoppedState);
                        } else {
                            loge("Driver start failed, retrying");
                            mWakeLock.acquire();
                            mWifiNative.startDriver();
                            mWakeLock.release();

                            ++mTries;
                            /* Send ourselves a delayed message to start driver again */
                            sendMessageDelayed(obtainMessage(CMD_DRIVER_START_TIMED_OUT,
                                        ++mDriverStartToken, 0), DRIVER_START_TIME_OUT_MSECS);
                        }
                    }
                    break;
                    /* Queue driver commands & connection events */
                case CMD_START_DRIVER:
                case CMD_STOP_DRIVER:
                case WifiMonitor.NETWORK_CONNECTION_EVENT:
                case WifiMonitor.NETWORK_DISCONNECTION_EVENT:
                case WifiMonitor.AUTHENTICATION_FAILURE_EVENT:
                case WifiMonitor.ASSOCIATION_REJECTION_EVENT:
                case WifiMonitor.WPS_OVERLAP_EVENT:
                case CMD_SET_COUNTRY_CODE:
                case CMD_SET_FREQUENCY_BAND:
                case CMD_START_PACKET_FILTERING:
                case CMD_STOP_PACKET_FILTERING:
                case CMD_START_SCAN:
                case CMD_DISCONNECT:
                case CMD_REASSOCIATE:
                case CMD_RECONNECT:
                    messageHandlingStatus = MESSAGE_HANDLING_STATUS_DEFERRED;
                    deferMessage(message);
                    break;
                case WifiMonitor.SCAN_RESULTS_EVENT:
                    // Loose scan results obtained in Driver Starting state, they can only confuse
                    // the state machine
                    break;
                default:
                    return NOT_HANDLED;
            }
            return HANDLED;
        }
    }

    class DriverStartedState extends State {
        @Override
        public void enter() {

            if (PDBG) {
                loge("DriverStartedState enter");
            }
            mIsRunning = true;
            mInDelayedStop = false;
            mDelayedStopCounter++;
            updateBatteryWorkSource(null);
            /**
             * Enable bluetooth coexistence scan mode when bluetooth connection is active.
             * When this mode is on, some of the low-level scan parameters used by the
             * driver are changed to reduce interference with bluetooth
             */
            mWifiNative.setBluetoothCoexistenceScanMode(mBluetoothConnectionActive);
            /* set frequency band of operation */
            setFrequencyBand();
            /* initialize network state */
            setNetworkDetailedState(DetailedState.DISCONNECTED);

            /* Remove any filtering on Multicast v6 at start */
            mWifiNative.stopFilteringMulticastV6Packets();

            /* Reset Multicast v4 filtering state */
            if (mFilteringMulticastV4Packets.get()) {
                mWifiNative.startFilteringMulticastV4Packets();
            } else {
                mWifiNative.stopFilteringMulticastV4Packets();
            }

            mDhcpActive = false;

            startBatchedScan();

            if (mOperationalMode != CONNECT_MODE) {
                mWifiNative.disconnect();
                mWifiConfigStore.disableAllNetworks();
                if (mOperationalMode == SCAN_ONLY_WITH_WIFI_OFF_MODE) {
                    setWifiState(WIFI_STATE_DISABLED);
                }
                transitionTo(mScanModeState);
            } else {

                // Status pulls in the current supplicant state and network connection state
                // events over the monitor connection. This helps framework sync up with
                // current supplicant state
                // TODO: actually check th supplicant status string and make sure the supplicant
                // is in disconnecte4d state.
                mWifiNative.status();
                // Transitioning to Disconnected state will trigger a scan and subsequently AutoJoin
                transitionTo(mDisconnectedState);
            }

            // We may have missed screen update at boot
            if (mScreenBroadcastReceived.get() == false) {
                PowerManager powerManager = (PowerManager)mContext.getSystemService(
                        Context.POWER_SERVICE);
                handleScreenStateChanged(powerManager.isScreenOn(),
                        /* startBackgroundScanIfNeeded = */ false);
            } else {
                // Set the right suspend mode settings
                mWifiNative.setSuspendOptimizations(mSuspendOptNeedsDisabled == 0
                        && mUserWantsSuspendOpt.get());
            }
            mWifiNative.setPowerSave(true);

            if (mP2pSupported) {
                if (mOperationalMode == CONNECT_MODE) {
                    mWifiP2pChannel.sendMessage(WifiStateMachine.CMD_ENABLE_P2P);
                } else {
                    // P2P statemachine starts in disabled state, and is not enabled until
                    // CMD_ENABLE_P2P is sent from here; so, nothing needs to be done to
                    // keep it disabled.
                }
            }

            final Intent intent = new Intent(WifiManager.WIFI_SCAN_AVAILABLE);
            intent.addFlags(Intent.FLAG_RECEIVER_REGISTERED_ONLY_BEFORE_BOOT);
            intent.putExtra(WifiManager.EXTRA_SCAN_AVAILABLE, WIFI_STATE_ENABLED);
            mContext.sendStickyBroadcastAsUser(intent, UserHandle.ALL);

            if (PDBG) {
                loge("Driverstarted State enter done");
            }
        }

        @Override
        public boolean processMessage(Message message) {
            logStateAndMessage(message, getClass().getSimpleName());

            switch(message.what) {
                case CMD_START_SCAN:
                    handleScanRequest(WifiNative.SCAN_WITHOUT_CONNECTION_SETUP, message);
                    break;
                case CMD_SET_BATCHED_SCAN:
                    if (recordBatchedScanSettings(message.arg1, message.arg2,
                            (Bundle) message.obj)) {
                        if (mBatchedScanSettings != null) {
                            startBatchedScan();
                        } else {
                            stopBatchedScan();
                        }
                    }
                    break;
                case CMD_SET_FREQUENCY_BAND:
                    int band =  message.arg1;
                    if (DBG) log("set frequency band " + band);
                    if (mWifiNative.setBand(band)) {

                        if (PDBG)  loge("did set frequency band " + band);

                        mFrequencyBand.set(band);
                        // Flush old data - like scan results
                        mWifiNative.bssFlush();
                        // Fetch the latest scan results when frequency band is set
                        startScanNative(WifiNative.SCAN_WITHOUT_CONNECTION_SETUP, null);

                        if (PDBG)  loge("done set frequency band " + band);

                    } else {
                        loge("Failed to set frequency band " + band);
                    }
                    break;
                case CMD_BLUETOOTH_ADAPTER_STATE_CHANGE:
                    mBluetoothConnectionActive = (message.arg1 !=
                            BluetoothAdapter.STATE_DISCONNECTED);
                    mWifiNative.setBluetoothCoexistenceScanMode(mBluetoothConnectionActive);
                    break;
                case CMD_STOP_DRIVER:
                    int mode = message.arg1;

                    /* Already doing a delayed stop */
                    if (mInDelayedStop) {
                        if (DBG) log("Already in delayed stop");
                        break;
                    }
                    /* disconnect right now, but leave the driver running for a bit */
                    mWifiConfigStore.disableAllNetworks();

                    mInDelayedStop = true;
                    mDelayedStopCounter++;
                    if (DBG) log("Delayed stop message " + mDelayedStopCounter);

                    /* send regular delayed shut down */
                    Intent driverStopIntent = new Intent(ACTION_DELAYED_DRIVER_STOP, null);
                    driverStopIntent.setPackage(this.getClass().getPackage().getName());
                    driverStopIntent.putExtra(DELAYED_STOP_COUNTER, mDelayedStopCounter);
                    mDriverStopIntent = PendingIntent.getBroadcast(mContext,
                            DRIVER_STOP_REQUEST, driverStopIntent,
                            PendingIntent.FLAG_UPDATE_CURRENT);

                    mAlarmManager.set(AlarmManager.RTC_WAKEUP, System.currentTimeMillis()
                            + mDriverStopDelayMs, mDriverStopIntent);
                    break;
                case CMD_START_DRIVER:
                    if (mInDelayedStop) {
                        mInDelayedStop = false;
                        mDelayedStopCounter++;
                        mAlarmManager.cancel(mDriverStopIntent);
                        if (DBG) log("Delayed stop ignored due to start");
                        if (mOperationalMode == CONNECT_MODE) {
                            mWifiConfigStore.enableAllNetworks();
                        }
                    }
                    break;
                case CMD_DELAYED_STOP_DRIVER:
                    if (DBG) log("delayed stop " + message.arg1 + " " + mDelayedStopCounter);
                    if (message.arg1 != mDelayedStopCounter) break;
                    if (getCurrentState() != mDisconnectedState) {
                        mWifiNative.disconnect();
                        handleNetworkDisconnect();
                    }
                    mWakeLock.acquire();
                    mWifiNative.stopDriver();
                    mWakeLock.release();
                    if (mP2pSupported) {
                        transitionTo(mWaitForP2pDisableState);
                    } else {
                        transitionTo(mDriverStoppingState);
                    }
                    break;
                case CMD_START_PACKET_FILTERING:
                    if (message.arg1 == MULTICAST_V6) {
                        mWifiNative.startFilteringMulticastV6Packets();
                    } else if (message.arg1 == MULTICAST_V4) {
                        mWifiNative.startFilteringMulticastV4Packets();
                    } else {
                        loge("Illegal arugments to CMD_START_PACKET_FILTERING");
                    }
                    break;
                case CMD_STOP_PACKET_FILTERING:
                    if (message.arg1 == MULTICAST_V6) {
                        mWifiNative.stopFilteringMulticastV6Packets();
                    } else if (message.arg1 == MULTICAST_V4) {
                        mWifiNative.stopFilteringMulticastV4Packets();
                    } else {
                        loge("Illegal arugments to CMD_STOP_PACKET_FILTERING");
                    }
                    break;
                case CMD_SET_SUSPEND_OPT_ENABLED:
                    if (message.arg1 == 1) {
                        setSuspendOptimizationsNative(SUSPEND_DUE_TO_SCREEN, true);
                        mSuspendWakeLock.release();
                    } else {
                        setSuspendOptimizationsNative(SUSPEND_DUE_TO_SCREEN, false);
                    }
                    break;
                case CMD_SET_HIGH_PERF_MODE:
                    if (message.arg1 == 1) {
                        setSuspendOptimizationsNative(SUSPEND_DUE_TO_HIGH_PERF, false);
                    } else {
                        setSuspendOptimizationsNative(SUSPEND_DUE_TO_HIGH_PERF, true);
                    }
                    break;
                case CMD_ENABLE_TDLS:
                    if (message.obj != null) {
                        String remoteAddress = (String) message.obj;
                        boolean enable = (message.arg1 == 1);
                        mWifiNative.startTdls(remoteAddress, enable);
                    }
                    break;
                default:
                    return NOT_HANDLED;
            }
            return HANDLED;
        }
        @Override
        public void exit() {
            mIsRunning = false;
            updateBatteryWorkSource(null);
            mScanResults = new ArrayList<>();

            stopBatchedScan();

            final Intent intent = new Intent(WifiManager.WIFI_SCAN_AVAILABLE);
            intent.addFlags(Intent.FLAG_RECEIVER_REGISTERED_ONLY_BEFORE_BOOT);
            intent.putExtra(WifiManager.EXTRA_SCAN_AVAILABLE, WIFI_STATE_DISABLED);
            mContext.sendStickyBroadcastAsUser(intent, UserHandle.ALL);
            noteScanEnd(); // wrap up any pending request.
            mBufferedScanMsg.clear();
        }
    }

    class WaitForP2pDisableState extends State {
        private State mTransitionToState;
        @Override
        public void enter() {
            switch (getCurrentMessage().what) {
                case WifiMonitor.SUP_DISCONNECTION_EVENT:
                    mTransitionToState = mInitialState;
                    break;
                case CMD_DELAYED_STOP_DRIVER:
                    mTransitionToState = mDriverStoppingState;
                    break;
                case CMD_STOP_SUPPLICANT:
                    mTransitionToState = mSupplicantStoppingState;
                    break;
                default:
                    mTransitionToState = mDriverStoppingState;
                    break;
            }
            mWifiP2pChannel.sendMessage(WifiStateMachine.CMD_DISABLE_P2P_REQ);
        }
        @Override
        public boolean processMessage(Message message) {
            logStateAndMessage(message, getClass().getSimpleName());

            switch(message.what) {
                case WifiStateMachine.CMD_DISABLE_P2P_RSP:
                    transitionTo(mTransitionToState);
                    break;
                /* Defer wifi start/shut and driver commands */
                case WifiMonitor.SUPPLICANT_STATE_CHANGE_EVENT:
                case CMD_START_SUPPLICANT:
                case CMD_STOP_SUPPLICANT:
                case CMD_START_AP:
                case CMD_STOP_AP:
                case CMD_START_DRIVER:
                case CMD_STOP_DRIVER:
                case CMD_SET_OPERATIONAL_MODE:
                case CMD_SET_COUNTRY_CODE:
                case CMD_SET_FREQUENCY_BAND:
                case CMD_START_PACKET_FILTERING:
                case CMD_STOP_PACKET_FILTERING:
                case CMD_START_SCAN:
                case CMD_DISCONNECT:
                case CMD_REASSOCIATE:
                case CMD_RECONNECT:
                    messageHandlingStatus = MESSAGE_HANDLING_STATUS_DEFERRED;
                    deferMessage(message);
                    break;
                default:
                    return NOT_HANDLED;
            }
            return HANDLED;
        }
    }

    class DriverStoppingState extends State {
        @Override
        public boolean processMessage(Message message) {
            logStateAndMessage(message, getClass().getSimpleName());

            switch(message.what) {
                case WifiMonitor.SUPPLICANT_STATE_CHANGE_EVENT:
                    SupplicantState state = handleSupplicantStateChange(message);
                    if (state == SupplicantState.INTERFACE_DISABLED) {
                        transitionTo(mDriverStoppedState);
                    }
                    break;
                    /* Queue driver commands */
                case CMD_START_DRIVER:
                case CMD_STOP_DRIVER:
                case CMD_SET_COUNTRY_CODE:
                case CMD_SET_FREQUENCY_BAND:
                case CMD_START_PACKET_FILTERING:
                case CMD_STOP_PACKET_FILTERING:
                case CMD_START_SCAN:
                case CMD_DISCONNECT:
                case CMD_REASSOCIATE:
                case CMD_RECONNECT:
                    messageHandlingStatus = MESSAGE_HANDLING_STATUS_DEFERRED;
                    deferMessage(message);
                    break;
                default:
                    return NOT_HANDLED;
            }
            return HANDLED;
        }
    }

    class DriverStoppedState extends State {
        @Override
        public boolean processMessage(Message message) {
            logStateAndMessage(message, getClass().getSimpleName());
            switch (message.what) {
                case WifiMonitor.SUPPLICANT_STATE_CHANGE_EVENT:
                    StateChangeResult stateChangeResult = (StateChangeResult) message.obj;
                    SupplicantState state = stateChangeResult.state;
                    // A WEXT bug means that we can be back to driver started state
                    // unexpectedly
                    if (SupplicantState.isDriverActive(state)) {
                        transitionTo(mDriverStartedState);
                    }
                    break;
                case CMD_START_DRIVER:
                    mWakeLock.acquire();
                    mWifiNative.startDriver();
                    mWakeLock.release();
                    transitionTo(mDriverStartingState);
                    break;
                default:
                    return NOT_HANDLED;
            }
            return HANDLED;
        }
    }

    class ScanModeState extends State {
        private int mLastOperationMode;
        @Override
        public void enter() {
            mLastOperationMode = mOperationalMode;
        }
        @Override
        public boolean processMessage(Message message) {
            logStateAndMessage(message, getClass().getSimpleName());

            switch(message.what) {
                case CMD_SET_OPERATIONAL_MODE:
                    if (message.arg1 == CONNECT_MODE) {

                        if (mLastOperationMode == SCAN_ONLY_WITH_WIFI_OFF_MODE) {
                            setWifiState(WIFI_STATE_ENABLED);
                            // Load and re-enable networks when going back to enabled state
                            // This is essential for networks to show up after restore
                            mWifiConfigStore.loadAndEnableAllNetworks();
                            mWifiP2pChannel.sendMessage(CMD_ENABLE_P2P);
                        } else {
                            mWifiConfigStore.enableAllNetworks();
                        }

                        // Try autojoining with recent network already present in the cache
                        // If none are found then trigger a scan which will trigger autojoin
                        // upon reception of scan results event
                        if (!mWifiAutoJoinController.attemptAutoJoin()) {
                            startScan(ENABLE_WIFI, 0, null, null);
                        }

                        // Loose last selection choice since user toggled WiFi
                        mWifiConfigStore.
                                setLastSelectedConfiguration(WifiConfiguration.INVALID_NETWORK_ID);

                        mOperationalMode = CONNECT_MODE;
                        transitionTo(mDisconnectedState);
                    } else {
                        // Nothing to do
                        return HANDLED;
                    }
                    break;
                // Handle scan. All the connection related commands are
                // handled only in ConnectModeState
                case CMD_START_SCAN:
                    handleScanRequest(WifiNative.SCAN_WITHOUT_CONNECTION_SETUP, message);
                    break;
                default:
                    return NOT_HANDLED;
            }
            return HANDLED;
        }
    }


    String smToString(Message message) {
        return smToString(message.what);
    }

    String smToString(int what) {
        String s = "unknown";
        switch (what) {
            case WifiMonitor.DRIVER_HUNG_EVENT:
                s = "DRIVER_HUNG_EVENT";
                break;
            case AsyncChannel.CMD_CHANNEL_HALF_CONNECTED:
                s = "AsyncChannel.CMD_CHANNEL_HALF_CONNECTED";
                break;
            case AsyncChannel.CMD_CHANNEL_DISCONNECTED:
                s = "AsyncChannel.CMD_CHANNEL_DISCONNECTED";
                break;
            case CMD_SET_FREQUENCY_BAND:
                s = "CMD_SET_FREQUENCY_BAND";
                break;
            case CMD_DELAYED_NETWORK_DISCONNECT:
                s = "CMD_DELAYED_NETWORK_DISCONNECT";
                break;
            case CMD_TEST_NETWORK_DISCONNECT:
                s = "CMD_TEST_NETWORK_DISCONNECT";
                break;
            case CMD_OBTAINING_IP_ADDRESS_WATCHDOG_TIMER:
                s = "CMD_OBTAINING_IP_ADDRESS_WATCHDOG_TIMER";
                break;
            case CMD_DISABLE_EPHEMERAL_NETWORK:
                s = "CMD_DISABLE_EPHEMERAL_NETWORK";
                break;
            case CMD_START_DRIVER:
                s = "CMD_START_DRIVER";
                break;
            case CMD_STOP_DRIVER:
                s = "CMD_STOP_DRIVER";
                break;
            case CMD_STOP_SUPPLICANT:
                s = "CMD_STOP_SUPPLICANT";
                break;
            case CMD_STOP_SUPPLICANT_FAILED:
                s = "CMD_STOP_SUPPLICANT_FAILED";
                break;
            case CMD_START_SUPPLICANT:
                s = "CMD_START_SUPPLICANT";
                break;
            case CMD_REQUEST_AP_CONFIG:
                s = "CMD_REQUEST_AP_CONFIG";
                break;
            case CMD_RESPONSE_AP_CONFIG:
                s = "CMD_RESPONSE_AP_CONFIG";
                break;
            case CMD_TETHER_STATE_CHANGE:
                s = "CMD_TETHER_STATE_CHANGE";
                break;
            case CMD_TETHER_NOTIFICATION_TIMED_OUT:
                s = "CMD_TETHER_NOTIFICATION_TIMED_OUT";
                break;
            case CMD_BLUETOOTH_ADAPTER_STATE_CHANGE:
                s = "CMD_BLUETOOTH_ADAPTER_STATE_CHANGE";
                break;
            case CMD_ADD_OR_UPDATE_NETWORK:
                s = "CMD_ADD_OR_UPDATE_NETWORK";
                break;
            case CMD_REMOVE_NETWORK:
                s = "CMD_REMOVE_NETWORK";
                break;
            case CMD_ENABLE_NETWORK:
                s = "CMD_ENABLE_NETWORK";
                break;
            case CMD_ENABLE_ALL_NETWORKS:
                s = "CMD_ENABLE_ALL_NETWORKS";
                break;
            case CMD_AUTO_CONNECT:
                s = "CMD_AUTO_CONNECT";
                break;
            case CMD_AUTO_ROAM:
                s = "CMD_AUTO_ROAM";
                break;
            case CMD_AUTO_SAVE_NETWORK:
                s = "CMD_AUTO_SAVE_NETWORK";
                break;
            case CMD_BOOT_COMPLETED:
                s = "CMD_BOOT_COMPLETED";
                break;
            case DhcpStateMachine.CMD_START_DHCP:
                s = "CMD_START_DHCP";
                break;
            case DhcpStateMachine.CMD_STOP_DHCP:
                s = "CMD_STOP_DHCP";
                break;
            case DhcpStateMachine.CMD_RENEW_DHCP:
                s = "CMD_RENEW_DHCP";
                break;
            case DhcpStateMachine.CMD_PRE_DHCP_ACTION:
                s = "CMD_PRE_DHCP_ACTION";
                break;
            case DhcpStateMachine.CMD_POST_DHCP_ACTION:
                s = "CMD_POST_DHCP_ACTION";
                break;
            case DhcpStateMachine.CMD_PRE_DHCP_ACTION_COMPLETE:
                s = "CMD_PRE_DHCP_ACTION_COMPLETE";
                break;
            case DhcpStateMachine.CMD_ON_QUIT:
                s = "CMD_ON_QUIT";
                break;
            case WifiP2pServiceImpl.DISCONNECT_WIFI_REQUEST:
                s = "WifiP2pServiceImpl.DISCONNECT_WIFI_REQUEST";
                break;
            case WifiManager.DISABLE_NETWORK:
                s = "WifiManager.DISABLE_NETWORK";
                break;
            case CMD_BLACKLIST_NETWORK:
                s = "CMD_BLACKLIST_NETWORK";
                break;
            case CMD_CLEAR_BLACKLIST:
                s = "CMD_CLEAR_BLACKLIST";
                break;
            case CMD_SAVE_CONFIG:
                s = "CMD_SAVE_CONFIG";
                break;
            case CMD_GET_CONFIGURED_NETWORKS:
                s = "CMD_GET_CONFIGURED_NETWORKS";
                break;
            case CMD_GET_SUPPORTED_FEATURES:
                s = "CMD_GET_SUPPORTED_FEATURES";
                break;
            case CMD_UNWANTED_NETWORK:
                s = "CMD_UNWANTED_NETWORK";
                break;
            case CMD_NETWORK_STATUS:
                s = "CMD_NETWORK_STATUS";
                break;
            case CMD_GET_LINK_LAYER_STATS:
                s = "CMD_GET_LINK_LAYER_STATS";
                break;
            case CMD_GET_PRIVILEGED_CONFIGURED_NETWORKS:
                s = "CMD_GET_PRIVILEGED_CONFIGURED_NETWORKS";
                break;
            case CMD_DISCONNECT:
                s = "CMD_DISCONNECT";
                break;
            case CMD_RECONNECT:
                s = "CMD_RECONNECT";
                break;
            case CMD_REASSOCIATE:
                s = "CMD_REASSOCIATE";
                break;
            case CMD_GET_CONNECTION_STATISTICS:
                s = "CMD_GET_CONNECTION_STATISTICS";
                break;
            case CMD_SET_HIGH_PERF_MODE:
                s = "CMD_SET_HIGH_PERF_MODE";
                break;
            case CMD_SET_COUNTRY_CODE:
                s = "CMD_SET_COUNTRY_CODE";
                break;
            case CMD_ENABLE_RSSI_POLL:
                s = "CMD_ENABLE_RSSI_POLL";
                break;
            case CMD_RSSI_POLL:
                s = "CMD_RSSI_POLL";
                break;
            case CMD_START_PACKET_FILTERING:
                s = "CMD_START_PACKET_FILTERING";
                break;
            case CMD_STOP_PACKET_FILTERING:
                s = "CMD_STOP_PACKET_FILTERING";
                break;
            case CMD_SET_SUSPEND_OPT_ENABLED:
                s = "CMD_SET_SUSPEND_OPT_ENABLED";
                break;
            case CMD_NO_NETWORKS_PERIODIC_SCAN:
                s = "CMD_NO_NETWORKS_PERIODIC_SCAN";
                break;
            case CMD_SET_BATCHED_SCAN:
                s = "CMD_SET_BATCHED_SCAN";
                break;
            case CMD_START_NEXT_BATCHED_SCAN:
                s = "CMD_START_NEXT_BATCHED_SCAN";
                break;
            case CMD_POLL_BATCHED_SCAN:
                s = "CMD_POLL_BATCHED_SCAN";
                break;
            case CMD_UPDATE_LINKPROPERTIES:
                s = "CMD_UPDATE_LINKPROPERTIES";
                break;
            case CMD_RELOAD_TLS_AND_RECONNECT:
                s = "CMD_RELOAD_TLS_AND_RECONNECT";
                break;
            case WifiManager.CONNECT_NETWORK:
                s = "CONNECT_NETWORK";
                break;
            case WifiManager.SAVE_NETWORK:
                s = "SAVE_NETWORK";
                break;
            case WifiManager.FORGET_NETWORK:
                s = "FORGET_NETWORK";
                break;
            case WifiMonitor.SUP_CONNECTION_EVENT:
                s = "SUP_CONNECTION_EVENT";
                break;
            case WifiMonitor.SUP_DISCONNECTION_EVENT:
                s = "SUP_DISCONNECTION_EVENT";
                break;
            case WifiMonitor.SCAN_RESULTS_EVENT:
                s = "SCAN_RESULTS_EVENT";
                break;
            case WifiMonitor.SUPPLICANT_STATE_CHANGE_EVENT:
                s = "SUPPLICANT_STATE_CHANGE_EVENT";
                break;
            case WifiMonitor.AUTHENTICATION_FAILURE_EVENT:
                s = "AUTHENTICATION_FAILURE_EVENT";
                break;
            case WifiMonitor.SSID_TEMP_DISABLED:
                s = "SSID_TEMP_DISABLED";
                break;
            case WifiMonitor.SSID_REENABLED:
                s = "SSID_REENABLED";
                break;
            case WifiMonitor.WPS_SUCCESS_EVENT:
                s = "WPS_SUCCESS_EVENT";
                break;
            case WifiMonitor.WPS_FAIL_EVENT:
                s = "WPS_FAIL_EVENT";
                break;
            case WifiMonitor.SUP_REQUEST_IDENTITY:
                s = "SUP_REQUEST_IDENTITY";
                break;
            case WifiMonitor.NETWORK_CONNECTION_EVENT:
                s = "NETWORK_CONNECTION_EVENT";
                break;
            case WifiMonitor.NETWORK_DISCONNECTION_EVENT:
                s = "NETWORK_DISCONNECTION_EVENT";
                break;
            case WifiMonitor.ASSOCIATION_REJECTION_EVENT:
                s = "ASSOCIATION_REJECTION_EVENT";
                break;
            case CMD_SET_OPERATIONAL_MODE:
                s = "CMD_SET_OPERATIONAL_MODE";
                break;
            case CMD_START_SCAN:
                s = "CMD_START_SCAN";
                break;
            case CMD_DISABLE_P2P_RSP:
                s = "CMD_DISABLE_P2P_RSP";
                break;
            case CMD_DISABLE_P2P_REQ:
                s = "CMD_DISABLE_P2P_REQ";
                break;
            case WifiWatchdogStateMachine.GOOD_LINK_DETECTED:
                s = "GOOD_LINK_DETECTED";
                break;
            case WifiWatchdogStateMachine.POOR_LINK_DETECTED:
                s = "POOR_LINK_DETECTED";
                break;
            case WifiP2pServiceImpl.GROUP_CREATING_TIMED_OUT:
                s = "GROUP_CREATING_TIMED_OUT";
                break;
            case WifiP2pServiceImpl.P2P_CONNECTION_CHANGED:
                s = "P2P_CONNECTION_CHANGED";
                break;
            case WifiP2pServiceImpl.DISCONNECT_WIFI_RESPONSE:
                s = "P2P.DISCONNECT_WIFI_RESPONSE";
                break;
            case WifiP2pServiceImpl.SET_MIRACAST_MODE:
                s = "P2P.SET_MIRACAST_MODE";
                break;
            case WifiP2pServiceImpl.BLOCK_DISCOVERY:
                s = "P2P.BLOCK_DISCOVERY";
                break;
            case WifiP2pServiceImpl.SET_COUNTRY_CODE:
                s = "P2P.SET_COUNTRY_CODE";
                break;
            case WifiManager.CANCEL_WPS:
                s = "CANCEL_WPS";
                break;
            case WifiManager.CANCEL_WPS_FAILED:
                s = "CANCEL_WPS_FAILED";
                break;
            case WifiManager.CANCEL_WPS_SUCCEDED:
                s = "CANCEL_WPS_SUCCEDED";
                break;
            case WifiManager.START_WPS:
                s = "START_WPS";
                break;
            case WifiManager.START_WPS_SUCCEEDED:
                s = "START_WPS_SUCCEEDED";
                break;
            case WifiManager.WPS_FAILED:
                s = "WPS_FAILED";
                break;
            case WifiManager.WPS_COMPLETED:
                s = "WPS_COMPLETED";
                break;
            case WifiManager.RSSI_PKTCNT_FETCH:
                s = "RSSI_PKTCNT_FETCH";
                break;
            case CMD_IP_CONFIGURATION_LOST:
                s = "CMD_IP_CONFIGURATION_LOST";
                break;
            case CMD_IP_CONFIGURATION_SUCCESSFUL:
                s = "CMD_IP_CONFIGURATION_SUCCESSFUL";
                break;
            case CMD_STATIC_IP_SUCCESS:
                s = "CMD_STATIC_IP_SUCCESSFUL";
                break;
            case CMD_STATIC_IP_FAILURE:
                s = "CMD_STATIC_IP_FAILURE";
                break;
            case DhcpStateMachine.DHCP_SUCCESS:
                s = "DHCP_SUCCESS";
                break;
            case DhcpStateMachine.DHCP_FAILURE:
                s = "DHCP_FAILURE";
                break;
            case CMD_TARGET_BSSID:
                s = "CMD_TARGET_BSSID";
                break;
            case CMD_ASSOCIATED_BSSID:
                s = "CMD_ASSOCIATED_BSSID";
                break;
            case CMD_REMOVE_APP_CONFIGURATIONS:
                s = "CMD_REMOVE_APP_CONFIGURATIONS";
                break;
            case CMD_REMOVE_USER_CONFIGURATIONS:
                s = "CMD_REMOVE_USER_CONFIGURATIONS";
                break;
            case CMD_ROAM_WATCHDOG_TIMER:
                s = "CMD_ROAM_WATCHDOG_TIMER";
                break;
            case CMD_SCREEN_STATE_CHANGED:
                s = "CMD_SCREEN_STATE_CHANGED";
                break;
            case CMD_DISCONNECTING_WATCHDOG_TIMER:
                s = "CMD_DISCONNECTING_WATCHDOG_TIMER";
                break;
            default:
                s = "what:" + Integer.toString(what);
                break;
        }
        return s;
    }

    void registerConnected() {
       if (mLastNetworkId != WifiConfiguration.INVALID_NETWORK_ID) {
           long now_ms = System.currentTimeMillis();
           // We are switching away from this configuration,
           // hence record the time we were connected last
           WifiConfiguration config = mWifiConfigStore.getWifiConfiguration(mLastNetworkId);
           if (config != null) {
               config.lastConnected = System.currentTimeMillis();
               config.autoJoinBailedDueToLowRssi = false;
               config.setAutoJoinStatus(WifiConfiguration.AUTO_JOIN_ENABLED);
               config.numConnectionFailures = 0;
               config.numIpConfigFailures = 0;
               config.numAuthFailures = 0;
               config.numAssociation++;
           }
           mBadLinkspeedcount = 0;
       }
    }

    void registerDisconnected() {
        if (mLastNetworkId != WifiConfiguration.INVALID_NETWORK_ID) {
            long now_ms = System.currentTimeMillis();
            // We are switching away from this configuration,
            // hence record the time we were connected last
            WifiConfiguration config = mWifiConfigStore.getWifiConfiguration(mLastNetworkId);
            if (config != null) {
                config.lastDisconnected = System.currentTimeMillis();
                if (config.ephemeral) {
                    // Remove ephemeral WifiConfigurations from file
                    mWifiConfigStore.forgetNetwork(mLastNetworkId);
                }
            }
        }
    }

    void noteWifiDisabledWhileAssociated() {
        // We got disabled by user while we were associated, make note of it
        int rssi = mWifiInfo.getRssi();
        WifiConfiguration config = getCurrentWifiConfiguration();
        if (getCurrentState() == mConnectedState
                && rssi != WifiInfo.INVALID_RSSI
                && config != null) {
            boolean is24GHz = mWifiInfo.is24GHz();
            boolean isBadRSSI = (is24GHz && rssi < mWifiConfigStore.thresholdBadRssi24.get())
                    || (!is24GHz && rssi < mWifiConfigStore.thresholdBadRssi5.get());
            boolean isLowRSSI = (is24GHz && rssi < mWifiConfigStore.thresholdLowRssi24.get())
                    || (!is24GHz && mWifiInfo.getRssi() < mWifiConfigStore.thresholdLowRssi5.get());
            boolean isHighRSSI = (is24GHz && rssi >= mWifiConfigStore.thresholdGoodRssi24.get())
                    || (!is24GHz && mWifiInfo.getRssi() >= mWifiConfigStore.thresholdGoodRssi5.get());
            if (isBadRSSI) {
                // Take note that we got disabled while RSSI was Bad
                config.numUserTriggeredWifiDisableLowRSSI++;
            } else if (isLowRSSI) {
                // Take note that we got disabled while RSSI was Low
                config.numUserTriggeredWifiDisableBadRSSI++;
            } else if (!isHighRSSI) {
                // Take note that we got disabled while RSSI was Not high
                config.numUserTriggeredWifiDisableNotHighRSSI++;
            }
        }
    }

    WifiConfiguration getCurrentWifiConfiguration() {
        if (mLastNetworkId == WifiConfiguration.INVALID_NETWORK_ID) {
            return null;
        }
        return mWifiConfigStore.getWifiConfiguration(mLastNetworkId);
    }

    ScanResult getCurrentScanResult() {
        WifiConfiguration config = getCurrentWifiConfiguration();
        if (config == null) {
            return null;
        }
        String BSSID = mWifiInfo.getBSSID();
        if (BSSID == null) {
            BSSID = mTargetRoamBSSID;
        }
        WifiConfigStore.ScanDetailCache scanDetailCache =
                mWifiConfigStore.getScanDetailCache(config);

        if (scanDetailCache == null) {
            return null;
        }

        return scanDetailCache.get(BSSID);
    }

    String getCurrentBSSID() {
        if (linkDebouncing) {
            return null;
        }
        return mLastBssid;
    }

    class ConnectModeState extends State {
        @Override
        public boolean processMessage(Message message) {
            WifiConfiguration config;
            int netId;
            boolean ok;
            boolean didDisconnect;
            String bssid;
            String ssid;
            NetworkUpdateResult result;
            logStateAndMessage(message, getClass().getSimpleName());

            switch (message.what) {
                case WifiMonitor.ASSOCIATION_REJECTION_EVENT:
                    didBlackListBSSID = false;
                    bssid = (String) message.obj;
                    if (bssid == null || TextUtils.isEmpty(bssid)) {
                        // If BSSID is null, use the target roam BSSID
                        bssid = mTargetRoamBSSID;
                    }
                    if (bssid != null) {
                        // If we have a BSSID, tell configStore to black list it
                        synchronized(mScanResultCache) {
                            didBlackListBSSID = mWifiConfigStore.handleBSSIDBlackList
                                    (mLastNetworkId, bssid, false);
                        }
                    }
                    mSupplicantStateTracker.sendMessage(WifiMonitor.ASSOCIATION_REJECTION_EVENT);
                    break;
                case WifiMonitor.AUTHENTICATION_FAILURE_EVENT:
                    mSupplicantStateTracker.sendMessage(WifiMonitor.AUTHENTICATION_FAILURE_EVENT);
                    break;
                case WifiMonitor.SSID_TEMP_DISABLED:
                case WifiMonitor.SSID_REENABLED:
                    String substr = (String) message.obj;
                    String en = message.what == WifiMonitor.SSID_TEMP_DISABLED ?
                            "temp-disabled" : "re-enabled";
                    loge("ConnectModeState SSID state=" + en + " nid="
                            + Integer.toString(message.arg1) + " [" + substr + "]");
                    synchronized(mScanResultCache) {
                        mWifiConfigStore.handleSSIDStateChange(message.arg1, message.what ==
                                WifiMonitor.SSID_REENABLED, substr, mWifiInfo.getBSSID());
                    }
                    break;
                case WifiMonitor.SUPPLICANT_STATE_CHANGE_EVENT:
                    SupplicantState state = handleSupplicantStateChange(message);
                    // A driver/firmware hang can now put the interface in a down state.
                    // We detect the interface going down and recover from it
                    if (!SupplicantState.isDriverActive(state)) {
                        if (mNetworkInfo.getState() != NetworkInfo.State.DISCONNECTED) {
                            handleNetworkDisconnect();
                        }
                        log("Detected an interface down, restart driver");
                        transitionTo(mDriverStoppedState);
                        sendMessage(CMD_START_DRIVER);
                        break;
                    }

                    // Supplicant can fail to report a NETWORK_DISCONNECTION_EVENT
                    // when authentication times out after a successful connection,
                    // we can figure this from the supplicant state. If supplicant
                    // state is DISCONNECTED, but the mNetworkInfo says we are not
                    // disconnected, we need to handle a disconnection
                    if (!linkDebouncing && state == SupplicantState.DISCONNECTED &&
                            mNetworkInfo.getState() != NetworkInfo.State.DISCONNECTED) {
                        if (DBG) log("Missed CTRL-EVENT-DISCONNECTED, disconnect");
                        handleNetworkDisconnect();
                        transitionTo(mDisconnectedState);
                    }
                    break;
                case WifiP2pServiceImpl.DISCONNECT_WIFI_REQUEST:
                    if (message.arg1 == 1) {
                        mWifiNative.disconnect();
                        mTemporarilyDisconnectWifi = true;
                    } else {
                        mWifiNative.reconnect();
                        mTemporarilyDisconnectWifi = false;
                    }
                    break;
                case CMD_ADD_OR_UPDATE_NETWORK:
                    config = (WifiConfiguration) message.obj;

                    if (!recordUidIfAuthorized(config, message.sendingUid)) {
                        loge("Not authorized to update network "
                             + " config=" + config.SSID
                             + " cnid=" + config.networkId
                             + " uid=" + message.sendingUid);
                        replyToMessage(message, message.what, FAILURE);
                        break;
                    }

                    int res = mWifiConfigStore.addOrUpdateNetwork(config, message.sendingUid);
                    if (res < 0) {
                        messageHandlingStatus = MESSAGE_HANDLING_STATUS_FAIL;
                    } else {
                        WifiConfiguration curConfig = getCurrentWifiConfiguration();
                        if (curConfig != null && config != null) {
                            if (curConfig.priority < config.priority
                                    && config.status == WifiConfiguration.Status.ENABLED) {
                                // Interpret this as a connect attempt
                                // Set the last selected configuration so as to allow the system to
                                // stick the last user choice without persisting the choice
                                mWifiConfigStore.setLastSelectedConfiguration(res);

                                // Remember time of last connection attempt
                                lastConnectAttempt = System.currentTimeMillis();

                                mWifiConnectionStatistics.numWifiManagerJoinAttempt++;

                                // As a courtesy to the caller, trigger a scan now
                                startScan(ADD_OR_UPDATE_SOURCE, 0, null, null);
                            }
                        }
                    }
                    replyToMessage(message, CMD_ADD_OR_UPDATE_NETWORK, res);
                    break;
                case CMD_REMOVE_NETWORK:
                    netId = message.arg1;
                    if (!mWifiConfigStore.canModifyNetwork(message.sendingUid, netId)) {
                        loge("Not authorized to remove network "
                             + " cnid=" + netId
                             + " uid=" + message.sendingUid);
                        replyToMessage(message, message.what, FAILURE);
                        break;
                    }

                    ok = mWifiConfigStore.removeNetwork(message.arg1);
                    if (!ok) {
                        messageHandlingStatus = MESSAGE_HANDLING_STATUS_FAIL;
                    }
                    replyToMessage(message, message.what, ok ? SUCCESS : FAILURE);
                    break;
                case CMD_ENABLE_NETWORK:
                    boolean others = message.arg2 == 1;
                    // Tell autojoin the user did try to select to that network
                    // However, do NOT persist the choice by bumping the priority of the network
                    if (others) {
                        mWifiAutoJoinController.
                                updateConfigurationHistory(message.arg1, true, false);
                        // Set the last selected configuration so as to allow the system to
                        // stick the last user choice without persisting the choice
                        mWifiConfigStore.setLastSelectedConfiguration(message.arg1);

                        // Remember time of last connection attempt
                        lastConnectAttempt = System.currentTimeMillis();

                        mWifiConnectionStatistics.numWifiManagerJoinAttempt++;
                    }
                    // Cancel auto roam requests
                    autoRoamSetBSSID(message.arg1, "any");

                    ok = mWifiConfigStore.enableNetwork(message.arg1, message.arg2 == 1);
                    if (!ok) {
                        messageHandlingStatus = MESSAGE_HANDLING_STATUS_FAIL;
                    }
                    replyToMessage(message, message.what, ok ? SUCCESS : FAILURE);
                    break;
                case CMD_ENABLE_ALL_NETWORKS:
                    long time = android.os.SystemClock.elapsedRealtime();
                    if (time - mLastEnableAllNetworksTime > MIN_INTERVAL_ENABLE_ALL_NETWORKS_MS) {
                        mWifiConfigStore.enableAllNetworks();
                        mLastEnableAllNetworksTime = time;
                    }
                    break;
                case WifiManager.DISABLE_NETWORK:
                    if (mWifiConfigStore.disableNetwork(message.arg1,
                            WifiConfiguration.DISABLED_BY_WIFI_MANAGER) == true) {
                        replyToMessage(message, WifiManager.DISABLE_NETWORK_SUCCEEDED);
                    } else {
                        messageHandlingStatus = MESSAGE_HANDLING_STATUS_FAIL;
                        replyToMessage(message, WifiManager.DISABLE_NETWORK_FAILED,
                                WifiManager.ERROR);
                    }
                    break;
                case CMD_DISABLE_EPHEMERAL_NETWORK:
                    config = mWifiConfigStore.disableEphemeralNetwork((String)message.obj);
                    if (config != null) {
                        if (config.networkId == mLastNetworkId) {
                            // Disconnect and let autojoin reselect a new network
                            sendMessage(CMD_DISCONNECT);
                        }
                    }
                    break;
                case CMD_BLACKLIST_NETWORK:
                    mWifiNative.addToBlacklist((String) message.obj);
                    break;
                case CMD_CLEAR_BLACKLIST:
                    mWifiNative.clearBlacklist();
                    break;
                case CMD_SAVE_CONFIG:
                    ok = mWifiConfigStore.saveConfig();

                    if (DBG) loge("wifistatemachine did save config " + ok);
                    replyToMessage(message, CMD_SAVE_CONFIG, ok ? SUCCESS : FAILURE);

                    // Inform the backup manager about a data change
                    IBackupManager ibm = IBackupManager.Stub.asInterface(
                            ServiceManager.getService(Context.BACKUP_SERVICE));
                    if (ibm != null) {
                        try {
                            ibm.dataChanged("com.android.providers.settings");
                        } catch (Exception e) {
                            // Try again later
                        }
                    }
                    break;
                case CMD_GET_CONFIGURED_NETWORKS:
                    replyToMessage(message, message.what,
                            mWifiConfigStore.getConfiguredNetworks());
                    break;
                case WifiMonitor.SUP_REQUEST_IDENTITY:
                    int networkId = message.arg2;
                    boolean identitySent = false;
                    int eapMethod = WifiEnterpriseConfig.Eap.NONE;

                    if (targetWificonfiguration != null
                            && targetWificonfiguration.enterpriseConfig != null) {
                        eapMethod = targetWificonfiguration.enterpriseConfig.getEapMethod();
                    }

                    // For SIM & AKA/AKA' EAP method Only, get identity from ICC
                    if (targetWificonfiguration != null
                            && targetWificonfiguration.networkId == networkId
                            && targetWificonfiguration.allowedKeyManagement
                                    .get(WifiConfiguration.KeyMgmt.IEEE8021X)
                            &&  (eapMethod == WifiEnterpriseConfig.Eap.SIM
                            || eapMethod == WifiEnterpriseConfig.Eap.AKA
                            || eapMethod == WifiEnterpriseConfig.Eap.AKA_PRIME)) {
                        TelephonyManager tm = (TelephonyManager)
                                mContext.getSystemService(Context.TELEPHONY_SERVICE);
                        if (tm != null) {
                            String imsi = tm.getSubscriberId();
                            String mccMnc = "";

                            if (tm.getSimState() == TelephonyManager.SIM_STATE_READY)
                                 mccMnc = tm.getSimOperator();

                            String identity = buildIdentity(eapMethod, imsi, mccMnc);

                            if (!identity.isEmpty()) {
                                mWifiNative.simIdentityResponse(networkId, identity);
                                identitySent = true;
                            }
                        }
                    }
                    if (!identitySent) {
                        // Supplicant lacks credentials to connect to that network, hence black list
                        ssid = (String) message.obj;
                        if (targetWificonfiguration != null && ssid != null
                                && targetWificonfiguration.SSID != null
                                && targetWificonfiguration.SSID.equals("\"" + ssid + "\"")) {
                            mWifiConfigStore.handleSSIDStateChange(
                                    targetWificonfiguration.networkId, false,
                                    "AUTH_FAILED no identity", null);
                        }
                        // Disconnect now, as we don't have any way to fullfill
                        // the  supplicant request.
                        mWifiConfigStore.setLastSelectedConfiguration(
                                WifiConfiguration.INVALID_NETWORK_ID);
                        mWifiNative.disconnect();
                    }
                    break;
                case WifiMonitor.SUP_REQUEST_SIM_AUTH:
                    logd("Received SUP_REQUEST_SIM_AUTH");
                    SimAuthRequestData requestData = (SimAuthRequestData) message.obj;
                    if (requestData != null) {
                        if (requestData.protocol == WifiEnterpriseConfig.Eap.SIM) {
                            handleGsmAuthRequest(requestData);
                        } else if (requestData.protocol == WifiEnterpriseConfig.Eap.AKA
                            || requestData.protocol == WifiEnterpriseConfig.Eap.AKA_PRIME) {
                            handle3GAuthRequest(requestData);
                        }
                    } else {
                        loge("Invalid sim auth request");
                    }
                    break;
                case CMD_GET_PRIVILEGED_CONFIGURED_NETWORKS:
                    replyToMessage(message, message.what,
                            mWifiConfigStore.getPrivilegedConfiguredNetworks());
                    break;
                    /* Do a redundant disconnect without transition */
                case CMD_DISCONNECT:
                    mWifiConfigStore.setLastSelectedConfiguration
                            (WifiConfiguration.INVALID_NETWORK_ID);
                    mWifiNative.disconnect();
                    break;
                case CMD_RECONNECT:
                    mWifiAutoJoinController.attemptAutoJoin();
                    break;
                case CMD_REASSOCIATE:
                    lastConnectAttempt = System.currentTimeMillis();
                    mWifiNative.reassociate();
                    break;
                case CMD_RELOAD_TLS_AND_RECONNECT:
                    if (mWifiConfigStore.needsUnlockedKeyStore()) {
                        logd("Reconnecting to give a chance to un-connected TLS networks");
                        mWifiNative.disconnect();
                        lastConnectAttempt = System.currentTimeMillis();
                        mWifiNative.reconnect();
                    }
                    break;
                case CMD_AUTO_ROAM:
                    messageHandlingStatus = MESSAGE_HANDLING_STATUS_DISCARD;
                    return HANDLED;
                case CMD_AUTO_CONNECT:
                    /* Work Around: wpa_supplicant can get in a bad state where it returns a non
                     * associated status to the STATUS command but somehow-someplace still thinks
                     * it is associated and thus will ignore select/reconnect command with
                     * following message:
                     * "Already associated with the selected network - do nothing"
                     *
                     * Hence, sends a disconnect to supplicant first.
                     */
                    didDisconnect = false;
                    if (getCurrentState() != mDisconnectedState) {
                        /** Supplicant will ignore the reconnect if we are currently associated,
                         * hence trigger a disconnect
                         */
                        didDisconnect = true;
                        mWifiNative.disconnect();
                    }

                    /* connect command coming from auto-join */
                    config = (WifiConfiguration) message.obj;
                    netId = message.arg1;
                    int roam = message.arg2;
                    loge("CMD_AUTO_CONNECT sup state "
                            + mSupplicantStateTracker.getSupplicantStateName()
                            + " my state " + getCurrentState().getName()
                            + " nid=" + Integer.toString(netId)
                            + " roam=" + Integer.toString(roam));
                    if (config == null) {
                        loge("AUTO_CONNECT and no config, bail out...");
                        break;
                    }

                    /* Make sure we cancel any previous roam request */
                    autoRoamSetBSSID(netId, config.BSSID);

                    /* Save the network config */
                    loge("CMD_AUTO_CONNECT will save config -> " + config.SSID
                            + " nid=" + Integer.toString(netId));
                    result = mWifiConfigStore.saveNetwork(config, -1);
                    netId = result.getNetworkId();
                    loge("CMD_AUTO_CONNECT did save config -> "
                            + " nid=" + Integer.toString(netId));

                    if (deferForUserInput(message, netId, false)) {
                        break;
                    } else if (mWifiConfigStore.getWifiConfiguration(netId).userApproved ==
                                                                   WifiConfiguration.USER_BANNED) {
                        replyToMessage(message, WifiManager.CONNECT_NETWORK_FAILED,
                                WifiManager.NOT_AUTHORIZED);
                        break;
                    }

                    // Make sure the network is enabled, since supplicant will not reenable it
                    mWifiConfigStore.enableNetworkWithoutBroadcast(netId, false);

                    if (mWifiConfigStore.selectNetwork(config, /* updatePriorities = */ false) &&
                            mWifiNative.reconnect()) {
                        lastConnectAttempt = System.currentTimeMillis();
                        targetWificonfiguration = mWifiConfigStore.getWifiConfiguration(netId);
                        config = mWifiConfigStore.getWifiConfiguration(netId);
                        if (config != null
                                && !mWifiConfigStore.isLastSelectedConfiguration(config)) {
                            // If we autojoined a different config than the user selected one,
                            // it means we could not see the last user selection,
                            // or that the last user selection was faulty and ended up blacklisted
                            // for some reason (in which case the user is notified with an error
                            // message in the Wifi picker), and thus we managed to auto-join away
                            // from the selected  config. -> in that case we need to forget
                            // the selection because we don't want to abruptly switch back to it.
                            //
                            // Note that the user selection is also forgotten after a period of time
                            // during which the device has been disconnected.
                            // The default value is 30 minutes : see the code path at bottom of
                            // setScanResults() function.
                            mWifiConfigStore.
                                 setLastSelectedConfiguration(WifiConfiguration.INVALID_NETWORK_ID);
                        }
                        mAutoRoaming = roam;
                        if (isRoaming() || linkDebouncing) {
                            transitionTo(mRoamingState);
                        } else if (didDisconnect) {
                            transitionTo(mDisconnectingState);
                        } else {
                            /* Already in disconnected state, nothing to change */
                        }
                    } else {
                        loge("Failed to connect config: " + config + " netId: " + netId);
                        replyToMessage(message, WifiManager.CONNECT_NETWORK_FAILED,
                                WifiManager.ERROR);
                        break;
                    }
                    break;
                case CMD_REMOVE_APP_CONFIGURATIONS:
                    mWifiConfigStore.removeNetworksForApp((ApplicationInfo) message.obj);
                    break;
                case CMD_REMOVE_USER_CONFIGURATIONS:
                    mWifiConfigStore.removeNetworksForUser(message.arg1);
                    break;
                case WifiManager.CONNECT_NETWORK:
                    /**
                     *  The connect message can contain a network id passed as arg1 on message or
                     * or a config passed as obj on message.
                     * For a new network, a config is passed to create and connect.
                     * For an existing network, a network id is passed
                     */
                    netId = message.arg1;
                    config = (WifiConfiguration) message.obj;
                    mWifiConnectionStatistics.numWifiManagerJoinAttempt++;
                    boolean updatedExisting = false;

                    /* Save the network config */
                    if (config != null) {
                        if (!recordUidIfAuthorized(config, message.sendingUid)) {
                            loge("Not authorized to update network "
                                 + " config=" + config.SSID
                                 + " cnid=" + config.networkId
                                 + " uid=" + message.sendingUid);
                            replyToMessage(message, WifiManager.CONNECT_NETWORK_FAILED,
                                           WifiManager.NOT_AUTHORIZED);
                            break;
                        }

                        String configKey = config.configKey(true /* allowCached */);
                        WifiConfiguration savedConfig =
                                mWifiConfigStore.getWifiConfiguration(configKey);
                        if (savedConfig != null) {
                            // There is an existing config with this netId, but it wasn't exposed
                            // (either AUTO_JOIN_DELETED or ephemeral; see WifiConfigStore#
                            // getConfiguredNetworks). Remove those bits and update the config.
                            config = savedConfig;
                            loge("CONNECT_NETWORK updating existing config with id=" +
                                    config.networkId + " configKey=" + configKey);
                            config.ephemeral = false;
                            config.autoJoinStatus = WifiConfiguration.AUTO_JOIN_ENABLED;
                            updatedExisting = true;
                        }

                        result = mWifiConfigStore.saveNetwork(config, message.sendingUid);
                        netId = result.getNetworkId();
                    }
                    config = mWifiConfigStore.getWifiConfiguration(netId);

                    if (config == null) {
                        loge("CONNECT_NETWORK no config for id=" + Integer.toString(netId) + " "
                                + mSupplicantStateTracker.getSupplicantStateName() + " my state "
                                + getCurrentState().getName());
                        replyToMessage(message, WifiManager.CONNECT_NETWORK_FAILED,
                                WifiManager.ERROR);
                        break;
                    } else {
                        String wasSkipped = config.autoJoinBailedDueToLowRssi ? " skipped" : "";
                        loge("CONNECT_NETWORK id=" + Integer.toString(netId)
                                + " config=" + config.SSID
                                + " cnid=" + config.networkId
                                + " supstate=" + mSupplicantStateTracker.getSupplicantStateName()
                                + " my state " + getCurrentState().getName()
                                + " uid = " + message.sendingUid
                                + wasSkipped);
                    }

                    autoRoamSetBSSID(netId, "any");

                    if (message.sendingUid == Process.WIFI_UID
                        || message.sendingUid == Process.SYSTEM_UID) {
                        // As a sanity measure, clear the BSSID in the supplicant network block.
                        // If system or Wifi Settings want to connect, they will not
                        // specify the BSSID.
                        // If an app however had added a BSSID to this configuration, and the BSSID
                        // was wrong, Then we would forever fail to connect until that BSSID
                        // is cleaned up.
                        clearConfigBSSID(config, "CONNECT_NETWORK");
                    }

                    if (deferForUserInput(message, netId, true)) {
                        break;
                    } else if (mWifiConfigStore.getWifiConfiguration(netId).userApproved ==
                                                                    WifiConfiguration.USER_BANNED) {
                        replyToMessage(message, WifiManager.CONNECT_NETWORK_FAILED,
                                WifiManager.NOT_AUTHORIZED);
                        break;
                    }

                    mAutoRoaming = WifiAutoJoinController.AUTO_JOIN_IDLE;

                    /* Tell autojoin the user did try to connect to that network if from settings */
                    boolean persist =
                        mWifiConfigStore.checkConfigOverridePermission(message.sendingUid);
                    mWifiAutoJoinController.updateConfigurationHistory(netId, true, persist);

                    mWifiConfigStore.setLastSelectedConfiguration(netId);

                    didDisconnect = false;
                    if (mLastNetworkId != WifiConfiguration.INVALID_NETWORK_ID
                            && mLastNetworkId != netId) {
                        /** Supplicant will ignore the reconnect if we are currently associated,
                         * hence trigger a disconnect
                         */
                        didDisconnect = true;
                        mWifiNative.disconnect();
                    }

                    // Make sure the network is enabled, since supplicant will not reenable it
                    mWifiConfigStore.enableNetworkWithoutBroadcast(netId, false);

                    if (mWifiConfigStore.selectNetwork(config, /* updatePriorities = */ true) &&
                            mWifiNative.reconnect()) {
                        lastConnectAttempt = System.currentTimeMillis();
                        targetWificonfiguration = mWifiConfigStore.getWifiConfiguration(netId);

                        /* The state tracker handles enabling networks upon completion/failure */
                        mSupplicantStateTracker.sendMessage(WifiManager.CONNECT_NETWORK);
                        replyToMessage(message, WifiManager.CONNECT_NETWORK_SUCCEEDED);
                        if (didDisconnect) {
                            /* Expect a disconnection from the old connection */
                            transitionTo(mDisconnectingState);
                        } else if (updatedExisting && getCurrentState() == mConnectedState &&
                                getCurrentWifiConfiguration().networkId == netId) {
                            // Update the current set of network capabilities, but stay in the
                            // current state.
                            updateCapabilities(config);
                        } else {
                            /**
                             *  Directly go to disconnected state where we
                             * process the connection events from supplicant
                             **/
                            transitionTo(mDisconnectedState);
                        }
                    } else {
                        loge("Failed to connect config: " + config + " netId: " + netId);
                        replyToMessage(message, WifiManager.CONNECT_NETWORK_FAILED,
                                WifiManager.ERROR);
                        break;
                    }
                    break;
                case WifiManager.SAVE_NETWORK:
                    mWifiConnectionStatistics.numWifiManagerJoinAttempt++;
                    // Fall thru
                case WifiStateMachine.CMD_AUTO_SAVE_NETWORK:
                    lastSavedConfigurationAttempt = null; // Used for debug
                    config = (WifiConfiguration) message.obj;
                    if (config == null) {
                        loge("ERROR: SAVE_NETWORK with null configuration"
                                + mSupplicantStateTracker.getSupplicantStateName()
                                + " my state " + getCurrentState().getName());
                        messageHandlingStatus = MESSAGE_HANDLING_STATUS_FAIL;
                        replyToMessage(message, WifiManager.SAVE_NETWORK_FAILED,
                                WifiManager.ERROR);
                        break;
                    }
                    lastSavedConfigurationAttempt = new WifiConfiguration(config);
                    int nid = config.networkId;
                    loge("SAVE_NETWORK id=" + Integer.toString(nid)
                                + " config=" + config.SSID
                                + " nid=" + config.networkId
                                + " supstate=" + mSupplicantStateTracker.getSupplicantStateName()
                                + " my state " + getCurrentState().getName());

                    // Only record the uid if this is user initiated
                    boolean checkUid = (message.what == WifiManager.SAVE_NETWORK);
                    if (checkUid && !recordUidIfAuthorized(config, message.sendingUid)) {
                        loge("Not authorized to update network "
                             + " config=" + config.SSID
                             + " cnid=" + config.networkId
                             + " uid=" + message.sendingUid);
                        replyToMessage(message, WifiManager.SAVE_NETWORK_FAILED,
                                       WifiManager.NOT_AUTHORIZED);
                        break;
                    }

                    result = mWifiConfigStore.saveNetwork(config, -1);
                    if (result.getNetworkId() != WifiConfiguration.INVALID_NETWORK_ID) {
                        if (mWifiInfo.getNetworkId() == result.getNetworkId()) {
                            if (result.hasIpChanged()) {
                                // The currently connection configuration was changed
                                // We switched from DHCP to static or from static to DHCP, or the
                                // static IP address has changed.
                                log("Reconfiguring IP on connection");
                                // TODO: clear addresses and disable IPv6
                                // to simplify obtainingIpState.
                                transitionTo(mObtainingIpState);
                            }
                            if (result.hasProxyChanged()) {
                                log("Reconfiguring proxy on connection");
                                updateLinkProperties(CMD_UPDATE_LINKPROPERTIES);
                            }
                        }
                        replyToMessage(message, WifiManager.SAVE_NETWORK_SUCCEEDED);
                        broadcastWifiCredentialChanged(WifiManager.WIFI_CREDENTIAL_SAVED, config);

                        if (VDBG) {
                           loge("Success save network nid="
                                    + Integer.toString(result.getNetworkId()));
                        }

                        synchronized(mScanResultCache) {
                            /**
                             * If the command comes from WifiManager, then
                             * tell autojoin the user did try to modify and save that network,
                             * and interpret the SAVE_NETWORK as a request to connect
                             */
                            boolean user = message.what == WifiManager.SAVE_NETWORK;

                            // Did this connect come from settings
                            boolean persistConnect =
                                mWifiConfigStore.checkConfigOverridePermission(message.sendingUid);

                            mWifiAutoJoinController.updateConfigurationHistory(result.getNetworkId()
                                    , user, persistConnect);
                            mWifiAutoJoinController.attemptAutoJoin();
                        }
                    } else {
                        loge("Failed to save network");
                        messageHandlingStatus = MESSAGE_HANDLING_STATUS_FAIL;
                        replyToMessage(message, WifiManager.SAVE_NETWORK_FAILED,
                                WifiManager.ERROR);
                    }
                    break;
                case WifiManager.FORGET_NETWORK:
                    // Debug only, remember last configuration that was forgotten
                    WifiConfiguration toRemove
                            = mWifiConfigStore.getWifiConfiguration(message.arg1);
                    if (toRemove == null) {
                        lastForgetConfigurationAttempt = null;
                    } else {
                        lastForgetConfigurationAttempt = new WifiConfiguration(toRemove);
                    }
                    // check that the caller owns this network
                    netId = message.arg1;

                    if (!mWifiConfigStore.canModifyNetwork(message.sendingUid, netId)) {
                        loge("Not authorized to forget network "
                             + " cnid=" + netId
                             + " uid=" + message.sendingUid);
                        replyToMessage(message, WifiManager.FORGET_NETWORK_FAILED,
                                WifiManager.NOT_AUTHORIZED);
                        break;
                    }

                    if (mWifiConfigStore.forgetNetwork(message.arg1)) {
                        replyToMessage(message, WifiManager.FORGET_NETWORK_SUCCEEDED);
                        broadcastWifiCredentialChanged(WifiManager.WIFI_CREDENTIAL_FORGOT,
                                (WifiConfiguration) message.obj);
                    } else {
                        loge("Failed to forget network");
                        replyToMessage(message, WifiManager.FORGET_NETWORK_FAILED,
                                WifiManager.ERROR);
                    }
                    break;
                case WifiManager.START_WPS:
                    WpsInfo wpsInfo = (WpsInfo) message.obj;
                    WpsResult wpsResult;
                    switch (wpsInfo.setup) {
                        case WpsInfo.PBC:
                            wpsResult = mWifiConfigStore.startWpsPbc(wpsInfo);
                            break;
                        case WpsInfo.KEYPAD:
                            wpsResult = mWifiConfigStore.startWpsWithPinFromAccessPoint(wpsInfo);
                            break;
                        case WpsInfo.DISPLAY:
                            wpsResult = mWifiConfigStore.startWpsWithPinFromDevice(wpsInfo);
                            break;
                        default:
                            wpsResult = new WpsResult(Status.FAILURE);
                            loge("Invalid setup for WPS");
                            break;
                    }
                    mWifiConfigStore.setLastSelectedConfiguration
                            (WifiConfiguration.INVALID_NETWORK_ID);
                    if (wpsResult.status == Status.SUCCESS) {
                        replyToMessage(message, WifiManager.START_WPS_SUCCEEDED, wpsResult);
                        transitionTo(mWpsRunningState);
                    } else {
                        loge("Failed to start WPS with config " + wpsInfo.toString());
                        replyToMessage(message, WifiManager.WPS_FAILED, WifiManager.ERROR);
                    }
                    break;
                case WifiMonitor.NETWORK_CONNECTION_EVENT:
                    if (DBG) log("Network connection established");
                    mLastNetworkId = message.arg1;
                    mLastBssid = (String) message.obj;

                    mWifiInfo.setBSSID(mLastBssid);
                    mWifiInfo.setNetworkId(mLastNetworkId);

                    sendNetworkStateChangeBroadcast(mLastBssid);
                    transitionTo(mObtainingIpState);
                    break;
                case WifiMonitor.ANQP_DONE_EVENT:
                    Log.d("HS2J", String.format("WFSM: ANQP for %016x %s",
                            (Long)message.obj, message.arg1 != 0 ? "success" : "fail"));
                    mWifiConfigStore.notifyANQPDone((Long) message.obj, message.arg1 != 0);
                    break;
                case WifiMonitor.NETWORK_DISCONNECTION_EVENT:
                    // Calling handleNetworkDisconnect here is redundant because we might already
                    // have called it when leaving L2ConnectedState to go to disconnecting state
                    // or thru other path
                    // We should normally check the mWifiInfo or mLastNetworkId so as to check
                    // if they are valid, and only in this case call handleNEtworkDisconnect,
                    // TODO: this should be fixed for a L MR release
                    // The side effect of calling handleNetworkDisconnect twice is that a bunch of
                    // idempotent commands are executed twice (stopping Dhcp, enabling the SPS mode
                    // at the chip etc...
                    if (DBG) log("ConnectModeState: Network connection lost ");
                    handleNetworkDisconnect();
                    transitionTo(mDisconnectedState);
                    break;
                default:
                    return NOT_HANDLED;
            }
            return HANDLED;
        }
    }

    private void updateCapabilities(WifiConfiguration config) {
        if (config.ephemeral) {
            mNetworkCapabilities.removeCapability(
                    NetworkCapabilities.NET_CAPABILITY_TRUSTED);
        } else {
            mNetworkCapabilities.addCapability(
                    NetworkCapabilities.NET_CAPABILITY_TRUSTED);
        }
        mNetworkAgent.sendNetworkCapabilities(mNetworkCapabilities);
    }

    private class WifiNetworkAgent extends NetworkAgent {
        public WifiNetworkAgent(Looper l, Context c, String TAG, NetworkInfo ni,
                NetworkCapabilities nc, LinkProperties lp, int score) {
            super(l, c, TAG, ni, nc, lp, score);
        }
        protected void unwanted() {
            // Ignore if we're not the current networkAgent.
            if (this != mNetworkAgent) return;
            if (DBG) log("WifiNetworkAgent -> Wifi unwanted score "
                    + Integer.toString(mWifiInfo.score));
            unwantedNetwork(network_status_unwanted_disconnect);
        }

        protected void networkStatus(int status) {
            if (status == NetworkAgent.INVALID_NETWORK) {
                if (DBG) log("WifiNetworkAgent -> Wifi networkStatus invalid, score="
                        + Integer.toString(mWifiInfo.score));
                unwantedNetwork(network_status_unwanted_disable_autojoin);
            } else if (status == NetworkAgent.VALID_NETWORK) {
                if (DBG && mWifiInfo != null) log("WifiNetworkAgent -> Wifi networkStatus valid, score= "
                        + Integer.toString(mWifiInfo.score));
                doNetworkStatus(status);
            }
        }
    }

    void unwantedNetwork(int reason) {
        sendMessage(CMD_UNWANTED_NETWORK, reason);
    }

    void doNetworkStatus(int status) {
        sendMessage(CMD_NETWORK_STATUS, status);
    }

    // rfc4186 & rfc4187:
    // create Permanent Identity base on IMSI,
    // identity = usernam@realm
    // with username = prefix | IMSI
    // and realm is derived MMC/MNC tuple according 3GGP spec(TS23.003)
    private String buildIdentity(int eapMethod, String imsi, String mccMnc) {
        String mcc;
        String mnc;
        String prefix;

        if (imsi == null || imsi.isEmpty())
            return "";

        if (eapMethod == WifiEnterpriseConfig.Eap.SIM)
            prefix = "1";
        else if (eapMethod == WifiEnterpriseConfig.Eap.AKA)
            prefix = "0";
        else if (eapMethod == WifiEnterpriseConfig.Eap.AKA_PRIME)
            prefix = "6";
        else  // not a valide EapMethod
            return "";

        /* extract mcc & mnc from mccMnc */
        if (mccMnc != null && !mccMnc.isEmpty()) {
            mcc = mccMnc.substring(0, 3);
            mnc = mccMnc.substring(3);
            if (mnc.length() == 2)
                mnc = "0" + mnc;
        } else {
            // extract mcc & mnc from IMSI, assume mnc size is 3
            mcc = imsi.substring(0, 3);
            mnc = imsi.substring(3, 6);
        }

        return prefix + imsi + "@wlan.mnc" + mnc + ".mcc" + mcc + ".3gppnetwork.org";
    }

    boolean startScanForConfiguration(WifiConfiguration config, boolean restrictChannelList) {
        if (config == null)
            return false;

        // We are still seeing a fairly high power consumption triggered by autojoin scans
        // Hence do partial scans only for PSK configuration that are roamable since the
        // primary purpose of the partial scans is roaming.
        // Full badn scans with exponential backoff for the purpose or extended roaming and
        // network switching are performed unconditionally.
        WifiConfigStore.ScanDetailCache scanDetailCache =
                mWifiConfigStore.getScanDetailCache(config);
        if (scanDetailCache == null
                || !config.allowedKeyManagement.get(WifiConfiguration.KeyMgmt.WPA_PSK)
                || scanDetailCache.size() > 6) {
            //return true but to not trigger the scan
            return true;
        }
        HashSet<Integer> channels
                = mWifiConfigStore.makeChannelList(config,
                ONE_HOUR_MILLI, restrictChannelList);
        if (channels != null && channels.size() != 0) {
            StringBuilder freqs = new StringBuilder();
            boolean first = true;
            for (Integer channel : channels) {
                if (!first)
                    freqs.append(",");
                freqs.append(channel.toString());
                first = false;
            }
            //if (DBG) {
            loge("WifiStateMachine starting scan for " + config.configKey() + " with " + freqs);
            //}
            // Call wifi native to start the scan
            if (startScanNative(
                    WifiNative.SCAN_WITHOUT_CONNECTION_SETUP,
                    freqs.toString())) {
                // Only count battery consumption if scan request is accepted
                noteScanStart(SCAN_ALARM_SOURCE, null);
                messageHandlingStatus = MESSAGE_HANDLING_STATUS_OK;
            } else {
                // used for debug only, mark scan as failed
                messageHandlingStatus = MESSAGE_HANDLING_STATUS_HANDLING_ERROR;
            }
            return true;
        } else {
            if (DBG) loge("WifiStateMachine no channels for " + config.configKey());
            return false;
        }
    }

    void clearCurrentConfigBSSID(String dbg) {
        // Clear the bssid in the current config's network block
        WifiConfiguration config = getCurrentWifiConfiguration();
        if (config == null)
            return;
        clearConfigBSSID(config, dbg);
    }
    void clearConfigBSSID(WifiConfiguration config, String dbg) {
        if (config == null)
            return;
        if (DBG) {
            loge(dbg + " " + mTargetRoamBSSID + " config " + config.configKey()
                    + " config.bssid " + config.BSSID);
        }
        config.autoJoinBSSID = "any";
        config.BSSID = "any";
        if (DBG) {
           loge(dbg + " " + config.SSID
                    + " nid=" + Integer.toString(config.networkId));
        }
        mWifiConfigStore.saveWifiConfigBSSID(config);
    }

    class L2ConnectedState extends State {
        @Override
        public void enter() {
            mRssiPollToken++;
            if (mEnableRssiPolling) {
                sendMessage(CMD_RSSI_POLL, mRssiPollToken, 0);
            }
            if (mNetworkAgent != null) {
                loge("Have NetworkAgent when entering L2Connected");
                setNetworkDetailedState(DetailedState.DISCONNECTED);
            }
            setNetworkDetailedState(DetailedState.CONNECTING);

            if (TextUtils.isEmpty(mTcpBufferSizes) == false) {
                mLinkProperties.setTcpBufferSizes(mTcpBufferSizes);
            }
            mNetworkAgent = new WifiNetworkAgent(getHandler().getLooper(), mContext,
                    "WifiNetworkAgent", mNetworkInfo, mNetworkCapabilitiesFilter,
                    mLinkProperties, 60);

            // We must clear the config BSSID, as the wifi chipset may decide to roam
            // from this point on and having the BSSID specified in the network block would
            // cause the roam to faile and the device to disconnect
            clearCurrentConfigBSSID("L2ConnectedState");
        }

        @Override
        public void exit() {
            // This is handled by receiving a NETWORK_DISCONNECTION_EVENT in ConnectModeState
            // Bug: 15347363
            // For paranoia's sake, call handleNetworkDisconnect
            // only if BSSID is null or last networkId
            // is not invalid.
            if (DBG) {
                StringBuilder sb = new StringBuilder();
                sb.append("leaving L2ConnectedState state nid=" + Integer.toString(mLastNetworkId));
                if (mLastBssid !=null) {
                    sb.append(" ").append(mLastBssid);
                }
            }
            if (mLastBssid != null || mLastNetworkId != WifiConfiguration.INVALID_NETWORK_ID) {
                handleNetworkDisconnect();
            }
        }

        @Override
        public boolean processMessage(Message message) {
            logStateAndMessage(message, getClass().getSimpleName());

            switch (message.what) {
              case DhcpStateMachine.CMD_PRE_DHCP_ACTION:
                  handlePreDhcpSetup();
                  break;
              case DhcpStateMachine.CMD_POST_DHCP_ACTION:
                  handlePostDhcpSetup();
                  if (message.arg1 == DhcpStateMachine.DHCP_SUCCESS) {
                      if (DBG) log("WifiStateMachine DHCP successful");
                      handleIPv4Success((DhcpResults) message.obj, DhcpStateMachine.DHCP_SUCCESS);
                      // We advance to mVerifyingLinkState because handleIPv4Success will call
                      // updateLinkProperties, which then sends CMD_IP_CONFIGURATION_SUCCESSFUL.
                  } else if (message.arg1 == DhcpStateMachine.DHCP_FAILURE) {
                      if (DBG) {
                          int count = -1;
                          WifiConfiguration config = getCurrentWifiConfiguration();
                          if (config != null) {
                              count = config.numConnectionFailures;
                          }
                          log("WifiStateMachine DHCP failure count=" + count);
                      }
                      handleIPv4Failure(DhcpStateMachine.DHCP_FAILURE);
                      // As above, we transition to mDisconnectingState via updateLinkProperties.
                  }
                  break;
                case CMD_IP_CONFIGURATION_SUCCESSFUL:
                    handleSuccessfulIpConfiguration();
                    sendConnectedState();
                    transitionTo(mConnectedState);
                    break;
                case CMD_IP_CONFIGURATION_LOST:
                    // Get Link layer stats so as we get fresh tx packet counters
                    getWifiLinkLayerStats(true);
                    handleIpConfigurationLost();
                    transitionTo(mDisconnectingState);
                    break;
                case CMD_DISCONNECT:
                    mWifiNative.disconnect();
                    transitionTo(mDisconnectingState);
                    break;
                case WifiP2pServiceImpl.DISCONNECT_WIFI_REQUEST:
                    if (message.arg1 == 1) {
                        mWifiNative.disconnect();
                        mTemporarilyDisconnectWifi = true;
                        transitionTo(mDisconnectingState);
                    }
                    break;
                case CMD_SET_OPERATIONAL_MODE:
                    if (message.arg1 != CONNECT_MODE) {
                        sendMessage(CMD_DISCONNECT);
                        deferMessage(message);
                        if (message.arg1 == SCAN_ONLY_WITH_WIFI_OFF_MODE) {
                            noteWifiDisabledWhileAssociated();
                        }
                    }
                    mWifiConfigStore.
                                setLastSelectedConfiguration(WifiConfiguration.INVALID_NETWORK_ID);
                    break;
                case CMD_SET_COUNTRY_CODE:
                    messageHandlingStatus = MESSAGE_HANDLING_STATUS_DEFERRED;
                    deferMessage(message);
                    break;
                case CMD_START_SCAN:
                    //if (DBG) {
                        loge("WifiStateMachine CMD_START_SCAN source " + message.arg1
                              + " txSuccessRate="+String.format( "%.2f", mWifiInfo.txSuccessRate)
                              + " rxSuccessRate="+String.format( "%.2f", mWifiInfo.rxSuccessRate)
                              + " targetRoamBSSID=" + mTargetRoamBSSID
                              + " RSSI=" + mWifiInfo.getRssi());
                    //}
                    if (message.arg1 == SCAN_ALARM_SOURCE) {
                        // Check if the CMD_START_SCAN message is obsolete (and thus if it should
                        // not be processed) and restart the scan if needed
                        boolean shouldScan =
                                mScreenOn && mWifiConfigStore.enableAutoJoinScanWhenAssociated.get();
                        if (!checkAndRestartDelayedScan(message.arg2,
                                shouldScan,
                                mWifiConfigStore.associatedPartialScanPeriodMilli.get(), null, null)) {
                            messageHandlingStatus = MESSAGE_HANDLING_STATUS_OBSOLETE;
                            loge("WifiStateMachine L2Connected CMD_START_SCAN source "
                                    + message.arg1
                                    + " " + message.arg2 + ", " + mDelayedScanCounter
                                    + " -> obsolete");
                            return HANDLED;
                        }
                        if (mP2pConnected.get()) {
                            loge("WifiStateMachine L2Connected CMD_START_SCAN source "
                                    + message.arg1
                                    + " " + message.arg2 + ", " + mDelayedScanCounter
                                    + " ignore because P2P is connected");
                            messageHandlingStatus = MESSAGE_HANDLING_STATUS_DISCARD;
                            return HANDLED;
                        }
                        boolean tryFullBandScan = false;
                        boolean restrictChannelList = false;
                        long now_ms = System.currentTimeMillis();
                        if (DBG) {
                            loge("WifiStateMachine CMD_START_SCAN with age="
                                    + Long.toString(now_ms - lastFullBandConnectedTimeMilli)
                                    + " interval=" + fullBandConnectedTimeIntervalMilli
                                    + " maxinterval=" + maxFullBandConnectedTimeIntervalMilli);
                        }
                        if (mWifiInfo != null) {
                            if (mWifiConfigStore.enableFullBandScanWhenAssociated.get() &&
                                    (now_ms - lastFullBandConnectedTimeMilli)
                                    > fullBandConnectedTimeIntervalMilli) {
                                if (DBG) {
                                    loge("WifiStateMachine CMD_START_SCAN try full band scan age="
                                         + Long.toString(now_ms - lastFullBandConnectedTimeMilli)
                                         + " interval=" + fullBandConnectedTimeIntervalMilli
                                         + " maxinterval=" + maxFullBandConnectedTimeIntervalMilli);
                                }
                                tryFullBandScan = true;
                            }

                            if (mWifiInfo.txSuccessRate >
                                    mWifiConfigStore.maxTxPacketForFullScans
                                    || mWifiInfo.rxSuccessRate >
                                    mWifiConfigStore.maxRxPacketForFullScans) {
                                // Too much traffic at the interface, hence no full band scan
                                if (DBG) {
                                    loge("WifiStateMachine CMD_START_SCAN " +
                                            "prevent full band scan due to pkt rate");
                                }
                                tryFullBandScan = false;
                            }

                            if (mWifiInfo.txSuccessRate >
                                    mWifiConfigStore.maxTxPacketForPartialScans
                                    || mWifiInfo.rxSuccessRate >
                                    mWifiConfigStore.maxRxPacketForPartialScans) {
                                // Don't scan if lots of packets are being sent
                                restrictChannelList = true;
                                if (mWifiConfigStore.alwaysEnableScansWhileAssociated.get() == 0) {
                                    if (DBG) {
                                     loge("WifiStateMachine CMD_START_SCAN source " + message.arg1
                                        + " ...and ignore scans"
                                        + " tx=" + String.format("%.2f", mWifiInfo.txSuccessRate)
                                        + " rx=" + String.format("%.2f", mWifiInfo.rxSuccessRate));
                                    }
                                    messageHandlingStatus = MESSAGE_HANDLING_STATUS_REFUSED;
                                    return HANDLED;
                                }
                            }
                        }

                        WifiConfiguration currentConfiguration = getCurrentWifiConfiguration();
                        if (DBG) {
                            loge("WifiStateMachine CMD_START_SCAN full=" +
                                    tryFullBandScan);
                        }
                        if (currentConfiguration != null) {
                            if (fullBandConnectedTimeIntervalMilli
                                    < mWifiConfigStore.associatedPartialScanPeriodMilli.get()) {
                                // Sanity
                                fullBandConnectedTimeIntervalMilli
                                        = mWifiConfigStore.associatedPartialScanPeriodMilli.get();
                            }
                            if (tryFullBandScan) {
                                lastFullBandConnectedTimeMilli = now_ms;
                                if (fullBandConnectedTimeIntervalMilli
                                        < mWifiConfigStore.associatedFullScanMaxIntervalMilli) {
                                    // Increase the interval
                                    fullBandConnectedTimeIntervalMilli
                                            = fullBandConnectedTimeIntervalMilli
                                            * mWifiConfigStore.associatedFullScanBackoff.get() / 8;

                                    if (DBG) {
                                        loge("WifiStateMachine CMD_START_SCAN bump interval ="
                                        + fullBandConnectedTimeIntervalMilli);
                                    }
                                }
                                handleScanRequest(
                                        WifiNative.SCAN_WITHOUT_CONNECTION_SETUP, message);
                            } else {
                                if (!startScanForConfiguration(
                                        currentConfiguration, restrictChannelList)) {
                                    if (DBG) {
                                        loge("WifiStateMachine starting scan, " +
                                                " did not find channels -> full");
                                    }
                                    lastFullBandConnectedTimeMilli = now_ms;
                                    if (fullBandConnectedTimeIntervalMilli
                                            < mWifiConfigStore.associatedFullScanMaxIntervalMilli) {
                                        // Increase the interval
                                        fullBandConnectedTimeIntervalMilli
                                                = fullBandConnectedTimeIntervalMilli
                                                * mWifiConfigStore.associatedFullScanBackoff.get() / 8;

                                        if (DBG) {
                                            loge("WifiStateMachine CMD_START_SCAN bump interval ="
                                                    + fullBandConnectedTimeIntervalMilli);
                                        }
                                    }
                                    handleScanRequest(
                                                WifiNative.SCAN_WITHOUT_CONNECTION_SETUP, message);
                                }
                            }

                        } else {
                            loge("CMD_START_SCAN : connected mode and no configuration");
                            messageHandlingStatus = MESSAGE_HANDLING_STATUS_HANDLING_ERROR;
                        }
                    } else {
                        // Not scan alarm source
                        return NOT_HANDLED;
                    }
                    break;
                    /* Ignore connection to same network */
                case WifiManager.CONNECT_NETWORK:
                    int netId = message.arg1;
                    if (mWifiInfo.getNetworkId() == netId) {
                        break;
                    }
                    return NOT_HANDLED;
                    /* Ignore */
                case WifiMonitor.NETWORK_CONNECTION_EVENT:
                    break;
                case CMD_RSSI_POLL:
                    if (message.arg1 == mRssiPollToken) {
                        if (mWifiConfigStore.enableChipWakeUpWhenAssociated.get()) {
                            if (VVDBG) log(" get link layer stats " + mWifiLinkLayerStatsSupported);
                            WifiLinkLayerStats stats = getWifiLinkLayerStats(VDBG);
                            if (stats != null) {
                                // Sanity check the results provided by driver
                                if (mWifiInfo.getRssi() != WifiInfo.INVALID_RSSI
                                        && (stats.rssi_mgmt == 0
                                        || stats.beacon_rx == 0)) {
                                    stats = null;
                                }
                            }
                            // Get Info and continue polling
                            fetchRssiLinkSpeedAndFrequencyNative();
                            calculateWifiScore(stats);
                        }
                        sendMessageDelayed(obtainMessage(CMD_RSSI_POLL,
                                mRssiPollToken, 0), POLL_RSSI_INTERVAL_MSECS);

                        if (DBG) sendRssiChangeBroadcast(mWifiInfo.getRssi());
                    } else {
                        // Polling has completed
                    }
                    break;
                case CMD_ENABLE_RSSI_POLL:
                    if (mWifiConfigStore.enableRssiPollWhenAssociated.get()) {
                        mEnableRssiPolling = (message.arg1 == 1);
                    } else {
                        mEnableRssiPolling = false;
                    }
                    mRssiPollToken++;
                    if (mEnableRssiPolling) {
                        // First poll
                        fetchRssiLinkSpeedAndFrequencyNative();
                        sendMessageDelayed(obtainMessage(CMD_RSSI_POLL,
                                mRssiPollToken, 0), POLL_RSSI_INTERVAL_MSECS);
                    } else {
                        cleanWifiScore();
                    }
                    break;
                case WifiManager.RSSI_PKTCNT_FETCH:
                    RssiPacketCountInfo info = new RssiPacketCountInfo();
                    fetchRssiLinkSpeedAndFrequencyNative();
                    info.rssi = mWifiInfo.getRssi();
                    fetchPktcntNative(info);
                    replyToMessage(message, WifiManager.RSSI_PKTCNT_FETCH_SUCCEEDED, info);
                    break;
                case CMD_DELAYED_NETWORK_DISCONNECT:
                    if (!linkDebouncing && mWifiConfigStore.enableLinkDebouncing) {

                        // Ignore if we are not debouncing
                        loge("CMD_DELAYED_NETWORK_DISCONNECT and not debouncing - ignore "
                                + message.arg1);
                        return HANDLED;
                    } else {
                        loge("CMD_DELAYED_NETWORK_DISCONNECT and debouncing - disconnect "
                                + message.arg1);

                        linkDebouncing = false;
                        // If we are still debouncing while this message comes,
                        // it means we were not able to reconnect within the alloted time
                        // = LINK_FLAPPING_DEBOUNCE_MSEC
                        // and thus, trigger a real disconnect
                        handleNetworkDisconnect();
                        transitionTo(mDisconnectedState);
                    }
                    break;
                case CMD_ASSOCIATED_BSSID:
                    if ((String) message.obj == null) {
                        loge("Associated command w/o BSSID");
                        break;
                    }
                    mLastBssid = (String) message.obj;
                    if (mLastBssid != null
                            && (mWifiInfo.getBSSID() == null
                            || !mLastBssid.equals(mWifiInfo.getBSSID()))) {
                        mWifiInfo.setBSSID((String) message.obj);
                        sendNetworkStateChangeBroadcast(mLastBssid);
                    }
                    break;
                default:
                    return NOT_HANDLED;
            }

            return HANDLED;
        }
    }

    class ObtainingIpState extends State {
        @Override
        public void enter() {
            if (DBG) {
                String key = "";
                if (getCurrentWifiConfiguration() != null) {
                    key = getCurrentWifiConfiguration().configKey();
                }
                log("enter ObtainingIpState netId=" + Integer.toString(mLastNetworkId)
                        + " " + key + " "
                        + " roam=" + mAutoRoaming
                        + " static=" + mWifiConfigStore.isUsingStaticIp(mLastNetworkId)
                        + " watchdog= " + obtainingIpWatchdogCount);
            }

            // Reset link Debouncing, indicating we have successfully re-connected to the AP
            // We might still be roaming
            linkDebouncing = false;

            // Send event to CM & network change broadcast
            setNetworkDetailedState(DetailedState.OBTAINING_IPADDR);

            // We must clear the config BSSID, as the wifi chipset may decide to roam
            // from this point on and having the BSSID specified in the network block would
            // cause the roam to faile and the device to disconnect
            clearCurrentConfigBSSID("ObtainingIpAddress");

            try {
                mNwService.enableIpv6(mInterfaceName);
            } catch (RemoteException re) {
                loge("Failed to enable IPv6: " + re);
            } catch (IllegalStateException e) {
                loge("Failed to enable IPv6: " + e);
            }

            if (!mWifiConfigStore.isUsingStaticIp(mLastNetworkId)) {
                if (isRoaming()) {
                    renewDhcp();
                } else {
                    // Remove any IP address on the interface in case we're switching from static
                    // IP configuration to DHCP. This is safe because if we get here when not
                    // roaming, we don't have a usable address.
                    clearIPv4Address(mInterfaceName);
                    startDhcp();
                }
                obtainingIpWatchdogCount++;
                loge("Start Dhcp Watchdog " + obtainingIpWatchdogCount);
                // Get Link layer stats so as we get fresh tx packet counters
                getWifiLinkLayerStats(true);
                sendMessageDelayed(obtainMessage(CMD_OBTAINING_IP_ADDRESS_WATCHDOG_TIMER,
                        obtainingIpWatchdogCount, 0), OBTAINING_IP_ADDRESS_GUARD_TIMER_MSEC);
            } else {
                // stop any running dhcp before assigning static IP
                stopDhcp();
                StaticIpConfiguration config = mWifiConfigStore.getStaticIpConfiguration(
                        mLastNetworkId);
                if (config.ipAddress == null) {
                    loge("Static IP lacks address");
                    sendMessage(CMD_STATIC_IP_FAILURE);
                } else {
                    InterfaceConfiguration ifcg = new InterfaceConfiguration();
                    ifcg.setLinkAddress(config.ipAddress);
                    ifcg.setInterfaceUp();
                    try {
                        mNwService.setInterfaceConfig(mInterfaceName, ifcg);
                        if (DBG) log("Static IP configuration succeeded");
                        DhcpResults dhcpResults = new DhcpResults(config);
                        sendMessage(CMD_STATIC_IP_SUCCESS, dhcpResults);
                    } catch (RemoteException re) {
                        loge("Static IP configuration failed: " + re);
                        sendMessage(CMD_STATIC_IP_FAILURE);
                    } catch (IllegalStateException e) {
                        loge("Static IP configuration failed: " + e);
                        sendMessage(CMD_STATIC_IP_FAILURE);
                    }
                }
            }
        }
      @Override
      public boolean processMessage(Message message) {
          logStateAndMessage(message, getClass().getSimpleName());

          switch(message.what) {
              case CMD_STATIC_IP_SUCCESS:
                  handleIPv4Success((DhcpResults) message.obj, CMD_STATIC_IP_SUCCESS);
                  break;
              case CMD_STATIC_IP_FAILURE:
                  handleIPv4Failure(CMD_STATIC_IP_FAILURE);
                  break;
              case CMD_AUTO_CONNECT:
              case CMD_AUTO_ROAM:
                  messageHandlingStatus = MESSAGE_HANDLING_STATUS_DISCARD;
                  break;
              case WifiManager.SAVE_NETWORK:
              case WifiStateMachine.CMD_AUTO_SAVE_NETWORK:
                  messageHandlingStatus = MESSAGE_HANDLING_STATUS_DEFERRED;
                  deferMessage(message);
                  break;
                  /* Defer any power mode changes since we must keep active power mode at DHCP */
              case CMD_SET_HIGH_PERF_MODE:
                  messageHandlingStatus = MESSAGE_HANDLING_STATUS_DEFERRED;
                  deferMessage(message);
                  break;
                  /* Defer scan request since we should not switch to other channels at DHCP */
              case CMD_START_SCAN:
                  messageHandlingStatus = MESSAGE_HANDLING_STATUS_DEFERRED;
                  deferMessage(message);
                  break;
              case CMD_OBTAINING_IP_ADDRESS_WATCHDOG_TIMER:
                  if (message.arg1 == obtainingIpWatchdogCount) {
                      loge("ObtainingIpAddress: Watchdog Triggered, count="
                              + obtainingIpWatchdogCount);
                      handleIpConfigurationLost();
                      transitionTo(mDisconnectingState);
                      break;
                  }
                  messageHandlingStatus = MESSAGE_HANDLING_STATUS_DISCARD;
                  break;
              default:
                  return NOT_HANDLED;
          }
          return HANDLED;
      }
    }

    class VerifyingLinkState extends State {
        @Override
        public void enter() {
            log(getName() + " enter");
            setNetworkDetailedState(DetailedState.VERIFYING_POOR_LINK);
            mWifiConfigStore.updateStatus(mLastNetworkId, DetailedState.VERIFYING_POOR_LINK);
            sendNetworkStateChangeBroadcast(mLastBssid);
            // End roaming
            mAutoRoaming = WifiAutoJoinController.AUTO_JOIN_IDLE;
        }
        @Override
        public boolean processMessage(Message message) {
            logStateAndMessage(message, getClass().getSimpleName());

            switch (message.what) {
                case WifiWatchdogStateMachine.POOR_LINK_DETECTED:
                    // Stay here
                    log(getName() + " POOR_LINK_DETECTED: no transition");
                    break;
                case WifiWatchdogStateMachine.GOOD_LINK_DETECTED:
                    log(getName() + " GOOD_LINK_DETECTED: transition to captive portal check");

                    log(getName() + " GOOD_LINK_DETECTED: transition to CONNECTED");
                    sendConnectedState();
                    transitionTo(mConnectedState);
                    break;
                default:
                    if (DBG) log(getName() + " what=" + message.what + " NOT_HANDLED");
                    return NOT_HANDLED;
            }
            return HANDLED;
        }
    }

    private void sendConnectedState() {
        // Send out a broadcast with the CAPTIVE_PORTAL_CHECK to preserve
        // existing behaviour. The captive portal check really happens after we
        // transition into DetailedState.CONNECTED.
        setNetworkDetailedState(DetailedState.CAPTIVE_PORTAL_CHECK);
        mWifiConfigStore.updateStatus(mLastNetworkId,
        DetailedState.CAPTIVE_PORTAL_CHECK);
        sendNetworkStateChangeBroadcast(mLastBssid);

        if (mWifiConfigStore.getLastSelectedConfiguration() != null) {
            if (mNetworkAgent != null) mNetworkAgent.explicitlySelected();
        }

        setNetworkDetailedState(DetailedState.CONNECTED);
        mWifiConfigStore.updateStatus(mLastNetworkId, DetailedState.CONNECTED);
        sendNetworkStateChangeBroadcast(mLastBssid);
    }

    class RoamingState extends State {
        boolean mAssociated;
        @Override
        public void enter() {
            if (DBG) {
                log("RoamingState Enter"
                        + " mScreenOn=" + mScreenOn );
            }
            setScanAlarm(false);

            // Make sure we disconnect if roaming fails
            roamWatchdogCount++;
            loge("Start Roam Watchdog " + roamWatchdogCount);
            sendMessageDelayed(obtainMessage(CMD_ROAM_WATCHDOG_TIMER,
                    roamWatchdogCount, 0), ROAM_GUARD_TIMER_MSEC);
            mAssociated = false;
        }
        @Override
        public boolean processMessage(Message message) {
            logStateAndMessage(message, getClass().getSimpleName());
            WifiConfiguration config;
            switch (message.what) {
                case CMD_IP_CONFIGURATION_LOST:
                    config = getCurrentWifiConfiguration();
                    if (config != null) {
                        mWifiConfigStore.noteRoamingFailure(config,
                                WifiConfiguration.ROAMING_FAILURE_IP_CONFIG);
                    }
                    return NOT_HANDLED;
               case WifiWatchdogStateMachine.POOR_LINK_DETECTED:
                    if (DBG) log("Roaming and Watchdog reports poor link -> ignore");
                    return HANDLED;
               case CMD_UNWANTED_NETWORK:
                    if (DBG) log("Roaming and CS doesnt want the network -> ignore");
                    return HANDLED;
               case CMD_SET_OPERATIONAL_MODE:
                    if (message.arg1 != CONNECT_MODE) {
                        deferMessage(message);
                    }
                    break;
               case WifiMonitor.SUPPLICANT_STATE_CHANGE_EVENT:
                    /**
                     * If we get a SUPPLICANT_STATE_CHANGE_EVENT indicating a DISCONNECT
                     * before NETWORK_DISCONNECTION_EVENT
                     * And there is an associated BSSID corresponding to our target BSSID, then
                     * we have missed the network disconnection, transition to mDisconnectedState
                     * and handle the rest of the events there.
                     */
                    StateChangeResult stateChangeResult = (StateChangeResult) message.obj;
                    if (stateChangeResult.state == SupplicantState.DISCONNECTED
                            || stateChangeResult.state == SupplicantState.INACTIVE
                            || stateChangeResult.state == SupplicantState.INTERFACE_DISABLED) {
                        if (DBG) {
                            log("STATE_CHANGE_EVENT in roaming state "
                                    + stateChangeResult.toString() );
                        }
                        if (stateChangeResult.BSSID != null
                                && stateChangeResult.BSSID.equals(mTargetRoamBSSID)) {
                            handleNetworkDisconnect();
                            transitionTo(mDisconnectedState);
                        }
                    }
                    if (stateChangeResult.state == SupplicantState.ASSOCIATED) {
                        // We completed the layer2 roaming part
                        mAssociated = true;
                        if (stateChangeResult.BSSID != null) {
                            mTargetRoamBSSID = (String) stateChangeResult.BSSID;
                        }
                    }
                    break;
                case CMD_ROAM_WATCHDOG_TIMER:
                    if (roamWatchdogCount == message.arg1) {
                        if (DBG) log("roaming watchdog! -> disconnect");
                        mRoamFailCount++;
                        handleNetworkDisconnect();
                        mWifiNative.disconnect();
                        transitionTo(mDisconnectedState);
                    }
                    break;
               case WifiMonitor.NETWORK_CONNECTION_EVENT:
                   if (mAssociated) {
                       if (DBG) log("roaming and Network connection established");
                       mLastNetworkId = message.arg1;
                       mLastBssid = (String) message.obj;
                       mWifiInfo.setBSSID(mLastBssid);
                       mWifiInfo.setNetworkId(mLastNetworkId);
                       mWifiConfigStore.handleBSSIDBlackList(mLastNetworkId, mLastBssid, true);
                       sendNetworkStateChangeBroadcast(mLastBssid);
                       transitionTo(mObtainingIpState);
                   } else {
                       messageHandlingStatus = MESSAGE_HANDLING_STATUS_DISCARD;
                   }
                   break;
               case WifiMonitor.NETWORK_DISCONNECTION_EVENT:
                   // Throw away but only if it corresponds to the network we're roaming to
                   String bssid = (String)message.obj;
                   if (true) {
                       String target = "";
                       if (mTargetRoamBSSID != null) target = mTargetRoamBSSID;
                       log("NETWORK_DISCONNECTION_EVENT in roaming state"
                               + " BSSID=" + bssid
                               + " target=" + target);
                   }
                   if (bssid != null && bssid.equals(mTargetRoamBSSID)) {
                       handleNetworkDisconnect();
                       transitionTo(mDisconnectedState);
                   }
                   break;
                case WifiMonitor.SSID_TEMP_DISABLED:
                    // Auth error while roaming
                    loge("SSID_TEMP_DISABLED nid=" + Integer.toString(mLastNetworkId)
                            + " id=" + Integer.toString(message.arg1)
                            + " isRoaming=" + isRoaming()
                            + " roam=" + Integer.toString(mAutoRoaming));
                    if (message.arg1 == mLastNetworkId) {
                        config = getCurrentWifiConfiguration();
                        if (config != null) {
                            mWifiConfigStore.noteRoamingFailure(config,
                                    WifiConfiguration.ROAMING_FAILURE_AUTH_FAILURE);
                        }
                        handleNetworkDisconnect();
                        transitionTo(mDisconnectingState);
                    }
                    return NOT_HANDLED;
                case CMD_START_SCAN:
                    deferMessage(message);
                    break;
                default:
                    return NOT_HANDLED;
            }
            return HANDLED;
        }

        @Override
        public void exit() {
            loge("WifiStateMachine: Leaving Roaming state");
        }
    }

    class ConnectedState extends State {
        @Override
        public void enter() {
            String address;
            updateDefaultRouteMacAddress(1000);
            if (DBG) {
                log("ConnectedState Enter "
                        + " mScreenOn=" + mScreenOn
                        + " scanperiod="
                        + Integer.toString(mWifiConfigStore.associatedPartialScanPeriodMilli.get()) );
            }
            if (mScreenOn
                    && mWifiConfigStore.enableAutoJoinScanWhenAssociated.get()) {
                // restart scan alarm
                startDelayedScan(mWifiConfigStore.associatedPartialScanPeriodMilli.get(), null, null);
            }
            registerConnected();
            lastConnectAttempt = 0;
            targetWificonfiguration = null;
            // Paranoia
            linkDebouncing = false;

            // Not roaming anymore
            mAutoRoaming = WifiAutoJoinController.AUTO_JOIN_IDLE;

            if (testNetworkDisconnect) {
                testNetworkDisconnectCounter++;
                loge("ConnectedState Enter start disconnect test " +
                        testNetworkDisconnectCounter);
                sendMessageDelayed(obtainMessage(CMD_TEST_NETWORK_DISCONNECT,
                        testNetworkDisconnectCounter, 0), 15000);
            }

            // Reenable all networks, allow for hidden networks to be scanned
            mWifiConfigStore.enableAllNetworks();

            mLastDriverRoamAttempt = 0;
        }
        @Override
        public boolean processMessage(Message message) {
            WifiConfiguration config = null;
            logStateAndMessage(message, getClass().getSimpleName());

            switch (message.what) {
                case WifiWatchdogStateMachine.POOR_LINK_DETECTED:
                    if (DBG) log("Watchdog reports poor link");
                    transitionTo(mVerifyingLinkState);
                    break;
                case CMD_UNWANTED_NETWORK:
                    if (message.arg1 == network_status_unwanted_disconnect) {
                        mWifiConfigStore.handleBadNetworkDisconnectReport(mLastNetworkId, mWifiInfo);
                        mWifiNative.disconnect();
                        transitionTo(mDisconnectingState);
                    } else if (message.arg1 == network_status_unwanted_disable_autojoin) {
                        config = getCurrentWifiConfiguration();
                        if (config != null) {
                            // Disable autojoin
                            config.numNoInternetAccessReports += 1;
                        }
                    }
                    return HANDLED;
                case CMD_NETWORK_STATUS:
                    if (message.arg1 == NetworkAgent.VALID_NETWORK) {
                        config = getCurrentWifiConfiguration();
                        if (config != null) {
                            // re-enable autojoin
                            config.numNoInternetAccessReports = 0;
                            config.validatedInternetAccess = true;
                        }
                    }
                    return HANDLED;
                case CMD_TEST_NETWORK_DISCONNECT:
                    // Force a disconnect
                    if (message.arg1 == testNetworkDisconnectCounter) {
                        mWifiNative.disconnect();
                    }
                    break;
                case CMD_ASSOCIATED_BSSID:
                    // ASSOCIATING to a new BSSID while already connected, indicates
                    // that driver is roaming
                    mLastDriverRoamAttempt = System.currentTimeMillis();
                    String toBSSID = (String)message.obj;
                    if (toBSSID != null && !toBSSID.equals(mWifiInfo.getBSSID())) {
                        mWifiConfigStore.driverRoamedFrom(mWifiInfo);
                    }
                    return NOT_HANDLED;
                case WifiMonitor.NETWORK_DISCONNECTION_EVENT:
                    long lastRoam = 0;
                    if (mLastDriverRoamAttempt != 0) {
                        // Calculate time since last driver roam attempt
                        lastRoam = System.currentTimeMillis() - mLastDriverRoamAttempt;
                        mLastDriverRoamAttempt = 0;
                    }
                    config = getCurrentWifiConfiguration();
                    if (mScreenOn
                            && !linkDebouncing
                            && config != null
                            && config.autoJoinStatus == WifiConfiguration.AUTO_JOIN_ENABLED
                            && !mWifiConfigStore.isLastSelectedConfiguration(config)
                            && (message.arg2 != 3 /* reason cannot be 3, i.e. locally generated */
                                || (lastRoam > 0 && lastRoam < 2000) /* unless driver is roaming */)
                            && ((ScanResult.is24GHz(mWifiInfo.getFrequency())
                                    && mWifiInfo.getRssi() >
                                    WifiConfiguration.BAD_RSSI_24)
                                    || (ScanResult.is5GHz(mWifiInfo.getFrequency())
                                    && mWifiInfo.getRssi() >
                                    WifiConfiguration.BAD_RSSI_5))) {
                        // Start de-bouncing the L2 disconnection:
                        // this L2 disconnection might be spurious.
                        // Hence we allow 7 seconds for the state machine to try
                        // to reconnect, go thru the
                        // roaming cycle and enter Obtaining IP address
                        // before signalling the disconnect to ConnectivityService and L3
                        startScanForConfiguration(getCurrentWifiConfiguration(), false);
                        linkDebouncing = true;

                        sendMessageDelayed(obtainMessage(CMD_DELAYED_NETWORK_DISCONNECT,
                                0, mLastNetworkId), LINK_FLAPPING_DEBOUNCE_MSEC);
                        if (DBG) {
                            log("NETWORK_DISCONNECTION_EVENT in connected state"
                                    + " BSSID=" + mWifiInfo.getBSSID()
                                    + " RSSI=" + mWifiInfo.getRssi()
                                    + " freq=" + mWifiInfo.getFrequency()
                                    + " reason=" + message.arg2
                                    + " -> debounce");
                        }
                        return HANDLED;
                    } else {
                        if (DBG) {
                            int ajst = -1;
                            if (config != null) ajst = config.autoJoinStatus;
                            log("NETWORK_DISCONNECTION_EVENT in connected state"
                                    + " BSSID=" + mWifiInfo.getBSSID()
                                    + " RSSI=" + mWifiInfo.getRssi()
                                    + " freq=" + mWifiInfo.getFrequency()
                                    + " was debouncing=" + linkDebouncing
                                    + " reason=" + message.arg2
                                    + " ajst=" + ajst);
                        }
                    }
                    break;
                case CMD_AUTO_ROAM:
                    // Clear the driver roam indication since we are attempting a framerwork roam
                    mLastDriverRoamAttempt = 0;

                    /* Connect command coming from auto-join */
                    ScanResult candidate = (ScanResult)message.obj;
                    String bssid = "any";
                    if (candidate != null && candidate.is5GHz()) {
                        // Only lock BSSID for 5GHz networks
                        bssid = candidate.BSSID;
                    }
                    int netId = mLastNetworkId;
                    config = getCurrentWifiConfiguration();


                    if (config == null) {
                        loge("AUTO_ROAM and no config, bail out...");
                        break;
                    }

                    loge("CMD_AUTO_ROAM sup state "
                            + mSupplicantStateTracker.getSupplicantStateName()
                            + " my state " + getCurrentState().getName()
                            + " nid=" + Integer.toString(netId)
                            + " config " + config.configKey()
                            + " roam=" + Integer.toString(message.arg2)
                            + " to " + bssid
                            + " targetRoamBSSID " + mTargetRoamBSSID);

                    /* Save the BSSID so as to lock it @ firmware */
                    if (!autoRoamSetBSSID(config, bssid) && !linkDebouncing) {
                        loge("AUTO_ROAM nothing to do");
                        // Same BSSID, nothing to do
                        messageHandlingStatus = MESSAGE_HANDLING_STATUS_DISCARD;
                        break;
                    };

                    // Make sure the network is enabled, since supplicant will not reenable it
                    mWifiConfigStore.enableNetworkWithoutBroadcast(netId, false);

                    if (deferForUserInput(message, netId, false)) {
                        break;
                    } else if (mWifiConfigStore.getWifiConfiguration(netId).userApproved ==
                            WifiConfiguration.USER_BANNED) {
                        replyToMessage(message, WifiManager.CONNECT_NETWORK_FAILED,
                                WifiManager.NOT_AUTHORIZED);
                        break;
                    }

                    boolean ret = false;
                    if (mLastNetworkId != netId) {
                       if (mWifiConfigStore.selectNetwork(config, /* updatePriorities = */ false) &&
                           mWifiNative.reconnect()) {
                           ret = true;
                       }
                    } else {
                         ret = mWifiNative.reassociate();
                    }
                    if (ret) {
                        lastConnectAttempt = System.currentTimeMillis();
                        targetWificonfiguration = mWifiConfigStore.getWifiConfiguration(netId);

                        // replyToMessage(message, WifiManager.CONNECT_NETWORK_SUCCEEDED);
                        mAutoRoaming = message.arg2;
                        transitionTo(mRoamingState);

                    } else {
                        loge("Failed to connect config: " + config + " netId: " + netId);
                        replyToMessage(message, WifiManager.CONNECT_NETWORK_FAILED,
                                WifiManager.ERROR);
                        messageHandlingStatus = MESSAGE_HANDLING_STATUS_FAIL;
                        break;
                    }
                    break;
                default:
                    return NOT_HANDLED;
            }
            return HANDLED;
        }

        @Override
        public void exit() {
            loge("WifiStateMachine: Leaving Connected state");
            setScanAlarm(false);
            mLastDriverRoamAttempt = 0;
        }
    }

    class DisconnectingState extends State {

        @Override
        public void enter() {

            if (PDBG) {
                loge(" Enter DisconnectingState State scan interval " + mFrameworkScanIntervalMs
                        + " mEnableBackgroundScan= " + mEnableBackgroundScan
                        + " screenOn=" + mScreenOn);
            }

            // Make sure we disconnect: we enter this state prior connecting to a new
            // network, waiting for either a DISCONECT event or a SUPPLICANT_STATE_CHANGE
            // event which in this case will be indicating that supplicant started to associate.
            // In some cases supplicant doesn't ignore the connect requests (it might not
            // find the target SSID in its cache),
            // Therefore we end up stuck that state, hence the need for the watchdog.
            disconnectingWatchdogCount++;
            loge("Start Disconnecting Watchdog " + disconnectingWatchdogCount);
            sendMessageDelayed(obtainMessage(CMD_DISCONNECTING_WATCHDOG_TIMER,
                    disconnectingWatchdogCount, 0), DISCONNECTING_GUARD_TIMER_MSEC);
        }

        @Override
        public boolean processMessage(Message message) {
            logStateAndMessage(message, getClass().getSimpleName());
            switch (message.what) {
                case CMD_SET_OPERATIONAL_MODE:
                    if (message.arg1 != CONNECT_MODE) {
                        deferMessage(message);
                    }
                    break;
                case CMD_START_SCAN:
                    deferMessage(message);
                    return HANDLED;
                case CMD_DISCONNECTING_WATCHDOG_TIMER:
                    if (disconnectingWatchdogCount == message.arg1) {
                        if (DBG) log("disconnecting watchdog! -> disconnect");
                        handleNetworkDisconnect();
                        transitionTo(mDisconnectedState);
                    }
                    break;
                case WifiMonitor.SUPPLICANT_STATE_CHANGE_EVENT:
                    /**
                     * If we get a SUPPLICANT_STATE_CHANGE_EVENT before NETWORK_DISCONNECTION_EVENT
                     * we have missed the network disconnection, transition to mDisconnectedState
                     * and handle the rest of the events there
                     */
                    deferMessage(message);
                    handleNetworkDisconnect();
                    transitionTo(mDisconnectedState);
                    break;
                default:
                    return NOT_HANDLED;
            }
            return HANDLED;
        }
    }

    class DisconnectedState extends State {
        @Override
        public void enter() {
            // We dont scan frequently if this is a temporary disconnect
            // due to p2p
            if (mTemporarilyDisconnectWifi) {
                mWifiP2pChannel.sendMessage(WifiP2pServiceImpl.DISCONNECT_WIFI_RESPONSE);
                return;
            }

            mFrameworkScanIntervalMs = Settings.Global.getLong(mContext.getContentResolver(),
                    Settings.Global.WIFI_FRAMEWORK_SCAN_INTERVAL_MS,
                    mDefaultFrameworkScanIntervalMs);

            if (PDBG) {
                loge(" Enter disconnected State scan interval " + mFrameworkScanIntervalMs
                        + " mEnableBackgroundScan= " + mEnableBackgroundScan
                        + " screenOn=" + mScreenOn
                        + " mFrameworkScanIntervalMs=" + mFrameworkScanIntervalMs);
            }

            /** clear the roaming state, if we were roaming, we failed */
            mAutoRoaming = WifiAutoJoinController.AUTO_JOIN_IDLE;

            if (mScreenOn) {
                /**
                 * screen lit and => delayed timer
                 */
                startDelayedScan(mDisconnectedScanPeriodMs, null, null);
            } else {
                /**
                 * screen dark and PNO supported => scan alarm disabled
                 */
                if (mEnableBackgroundScan) {
                    /* If a regular scan result is pending, do not initiate background
                     * scan until the scan results are returned. This is needed because
                     * initiating a background scan will cancel the regular scan and
                     * scan results will not be returned until background scanning is
                     * cleared
                     */
                    if (!mIsScanOngoing) {
                        enableBackgroundScan(true);
                    }
                } else {
                    setScanAlarm(true);
                }
            }

            /**
             * If we have no networks saved, the supplicant stops doing the periodic scan.
             * The scans are useful to notify the user of the presence of an open network.
             * Note that these are not wake up scans.
             */
            if (!mP2pConnected.get() && mWifiConfigStore.getConfiguredNetworks().size() == 0) {
                sendMessageDelayed(obtainMessage(CMD_NO_NETWORKS_PERIODIC_SCAN,
                        ++mPeriodicScanToken, 0), mSupplicantScanIntervalMs);
            }

            mDisconnectedTimeStamp = System.currentTimeMillis();

        }
        @Override
        public boolean processMessage(Message message) {
            boolean ret = HANDLED;

            logStateAndMessage(message, getClass().getSimpleName());

            switch (message.what) {
                case CMD_NO_NETWORKS_PERIODIC_SCAN:
                    if (mP2pConnected.get()) break;
                    if (message.arg1 == mPeriodicScanToken &&
                            mWifiConfigStore.getConfiguredNetworks().size() == 0) {
                        startScan(UNKNOWN_SCAN_SOURCE, -1, null, null);
                        sendMessageDelayed(obtainMessage(CMD_NO_NETWORKS_PERIODIC_SCAN,
                                    ++mPeriodicScanToken, 0), mSupplicantScanIntervalMs);
                    }
                    break;
                case WifiManager.FORGET_NETWORK:
                case CMD_REMOVE_NETWORK:
                case CMD_REMOVE_APP_CONFIGURATIONS:
                case CMD_REMOVE_USER_CONFIGURATIONS:
                    // Set up a delayed message here. After the forget/remove is handled
                    // the handled delayed message will determine if there is a need to
                    // scan and continue
                    sendMessageDelayed(obtainMessage(CMD_NO_NETWORKS_PERIODIC_SCAN,
                                ++mPeriodicScanToken, 0), mSupplicantScanIntervalMs);
                    ret = NOT_HANDLED;
                    break;
                case CMD_SET_OPERATIONAL_MODE:
                    if (message.arg1 != CONNECT_MODE) {
                        mOperationalMode = message.arg1;

                        mWifiConfigStore.disableAllNetworks();
                        if (mOperationalMode == SCAN_ONLY_WITH_WIFI_OFF_MODE) {
                            mWifiP2pChannel.sendMessage(CMD_DISABLE_P2P_REQ);
                            setWifiState(WIFI_STATE_DISABLED);
                        }
                        transitionTo(mScanModeState);
                    }
                    mWifiConfigStore.
                            setLastSelectedConfiguration(WifiConfiguration.INVALID_NETWORK_ID);
                    break;
                    /* Ignore network disconnect */
                case WifiMonitor.NETWORK_DISCONNECTION_EVENT:
                    break;
                case WifiMonitor.SUPPLICANT_STATE_CHANGE_EVENT:
                    StateChangeResult stateChangeResult = (StateChangeResult) message.obj;
                    if (DBG) {
                        loge("SUPPLICANT_STATE_CHANGE_EVENT state=" + stateChangeResult.state +
                                " -> state= " + WifiInfo.getDetailedStateOf(stateChangeResult.state)
                                + " debouncing=" + linkDebouncing);
                    }
                    setNetworkDetailedState(WifiInfo.getDetailedStateOf(stateChangeResult.state));
                    /* ConnectModeState does the rest of the handling */
                    ret = NOT_HANDLED;
                    break;
                case CMD_START_SCAN:
                    if (!checkOrDeferScanAllowed(message)) {
                        // The scan request was rescheduled
                        messageHandlingStatus = MESSAGE_HANDLING_STATUS_REFUSED;
                        return HANDLED;
                    }
                    /* Disable background scan temporarily during a regular scan */
                    if (mEnableBackgroundScan) {
                        enableBackgroundScan(false);
                    }
                    if (message.arg1 == SCAN_ALARM_SOURCE) {
                        // Check if the CMD_START_SCAN message is obsolete (and thus if it should
                        // not be processed) and restart the scan
                        int period =  mDisconnectedScanPeriodMs;
                        if (mP2pConnected.get()) {
                           period = (int)Settings.Global.getLong(mContext.getContentResolver(),
                                    Settings.Global.WIFI_SCAN_INTERVAL_WHEN_P2P_CONNECTED_MS,
                                    mDisconnectedScanPeriodMs);
                        }
                        if (!checkAndRestartDelayedScan(message.arg2,
                                true, period, null, null)) {
                            messageHandlingStatus = MESSAGE_HANDLING_STATUS_OBSOLETE;
                            loge("WifiStateMachine Disconnected CMD_START_SCAN source "
                                    + message.arg1
                                    + " " + message.arg2 + ", " + mDelayedScanCounter
                                    + " -> obsolete");
                            return HANDLED;
                        }
                        handleScanRequest(WifiNative.SCAN_WITHOUT_CONNECTION_SETUP, message);
                        ret = HANDLED;
                    } else {
                        ret = NOT_HANDLED;
                    }
                    break;
                case WifiMonitor.SCAN_RESULTS_EVENT:
                    /* Re-enable background scan when a pending scan result is received */
                    if (mEnableBackgroundScan && mIsScanOngoing) {
                        enableBackgroundScan(true);
                    }
                    /* Handled in parent state */
                    ret = NOT_HANDLED;
                    break;
                case WifiP2pServiceImpl.P2P_CONNECTION_CHANGED:
                    NetworkInfo info = (NetworkInfo) message.obj;
                    mP2pConnected.set(info.isConnected());
                    if (mP2pConnected.get()) {
                        int defaultInterval = mContext.getResources().getInteger(
                                R.integer.config_wifi_scan_interval_p2p_connected);
                        long scanIntervalMs = Settings.Global.getLong(mContext.getContentResolver(),
                                Settings.Global.WIFI_SCAN_INTERVAL_WHEN_P2P_CONNECTED_MS,
                                defaultInterval);
                        mWifiNative.setScanInterval((int) scanIntervalMs/1000);
                    } else if (mWifiConfigStore.getConfiguredNetworks().size() == 0) {
                        if (DBG) log("Turn on scanning after p2p disconnected");
                        sendMessageDelayed(obtainMessage(CMD_NO_NETWORKS_PERIODIC_SCAN,
                                    ++mPeriodicScanToken, 0), mSupplicantScanIntervalMs);
                    } else {
                        // If P2P is not connected and there are saved networks, then restart
                        // scanning at the normal period. This is necessary because scanning might
                        // have been disabled altogether if WIFI_SCAN_INTERVAL_WHEN_P2P_CONNECTED_MS
                        // was set to zero.
                        startDelayedScan(mDisconnectedScanPeriodMs, null, null);
                    }
                    break;
                case CMD_RECONNECT:
                case CMD_REASSOCIATE:
                    if (mTemporarilyDisconnectWifi) {
                        // Drop a third party reconnect/reassociate if STA is
                        // temporarily disconnected for p2p
                        break;
                    } else {
                        // ConnectModeState handles it
                        ret = NOT_HANDLED;
                    }
                    break;
                case CMD_SCREEN_STATE_CHANGED:
                    handleScreenStateChanged(message.arg1 != 0,
                            /* startBackgroundScanIfNeeded = */ true);
                    break;
                default:
                    ret = NOT_HANDLED;
            }
            return ret;
        }

        @Override
        public void exit() {
            /* No need for a background scan upon exit from a disconnected state */
            if (mEnableBackgroundScan) {
                enableBackgroundScan(false);
            }
            setScanAlarm(false);
        }
    }

    class WpsRunningState extends State {
        // Tracks the source to provide a reply
        private Message mSourceMessage;
        @Override
        public void enter() {
            mSourceMessage = Message.obtain(getCurrentMessage());
        }
        @Override
        public boolean processMessage(Message message) {
            logStateAndMessage(message, getClass().getSimpleName());

            switch (message.what) {
                case WifiMonitor.WPS_SUCCESS_EVENT:
                    // Ignore intermediate success, wait for full connection
                    break;
                case WifiMonitor.NETWORK_CONNECTION_EVENT:
                    replyToMessage(mSourceMessage, WifiManager.WPS_COMPLETED);
                    mSourceMessage.recycle();
                    mSourceMessage = null;
                    deferMessage(message);
                    transitionTo(mDisconnectedState);
                    break;
                case WifiMonitor.WPS_OVERLAP_EVENT:
                    replyToMessage(mSourceMessage, WifiManager.WPS_FAILED,
                            WifiManager.WPS_OVERLAP_ERROR);
                    mSourceMessage.recycle();
                    mSourceMessage = null;
                    transitionTo(mDisconnectedState);
                    break;
                case WifiMonitor.WPS_FAIL_EVENT:
                    // Arg1 has the reason for the failure
                    if ((message.arg1 != WifiManager.ERROR) || (message.arg2 != 0)) {
                        replyToMessage(mSourceMessage, WifiManager.WPS_FAILED, message.arg1);
                        mSourceMessage.recycle();
                        mSourceMessage = null;
                        transitionTo(mDisconnectedState);
                    } else {
                        if (DBG) log("Ignore unspecified fail event during WPS connection");
                    }
                    break;
                case WifiMonitor.WPS_TIMEOUT_EVENT:
                    replyToMessage(mSourceMessage, WifiManager.WPS_FAILED,
                            WifiManager.WPS_TIMED_OUT);
                    mSourceMessage.recycle();
                    mSourceMessage = null;
                    transitionTo(mDisconnectedState);
                    break;
                case WifiManager.START_WPS:
                    replyToMessage(message, WifiManager.WPS_FAILED, WifiManager.IN_PROGRESS);
                    break;
                case WifiManager.CANCEL_WPS:
                    if (mWifiNative.cancelWps()) {
                        replyToMessage(message, WifiManager.CANCEL_WPS_SUCCEDED);
                    } else {
                        replyToMessage(message, WifiManager.CANCEL_WPS_FAILED, WifiManager.ERROR);
                    }
                    transitionTo(mDisconnectedState);
                    break;
                /**
                 * Defer all commands that can cause connections to a different network
                 * or put the state machine out of connect mode
                 */
                case CMD_STOP_DRIVER:
                case CMD_SET_OPERATIONAL_MODE:
                case WifiManager.CONNECT_NETWORK:
                case CMD_ENABLE_NETWORK:
                case CMD_RECONNECT:
                case CMD_REASSOCIATE:
                case CMD_ENABLE_ALL_NETWORKS:
                    deferMessage(message);
                    break;
                case CMD_AUTO_CONNECT:
                case CMD_AUTO_ROAM:
                    messageHandlingStatus = MESSAGE_HANDLING_STATUS_DISCARD;
                    return HANDLED;
                case CMD_START_SCAN:
                    messageHandlingStatus = MESSAGE_HANDLING_STATUS_DISCARD;
                    return HANDLED;
                case WifiMonitor.NETWORK_DISCONNECTION_EVENT:
                    if (DBG) log("Network connection lost");
                    handleNetworkDisconnect();
                    break;
                case WifiMonitor.ASSOCIATION_REJECTION_EVENT:
                    if (DBG) log("Ignore Assoc reject event during WPS Connection");
                    break;
                case WifiMonitor.AUTHENTICATION_FAILURE_EVENT:
                    // Disregard auth failure events during WPS connection. The
                    // EAP sequence is retried several times, and there might be
                    // failures (especially for wps pin). We will get a WPS_XXX
                    // event at the end of the sequence anyway.
                    if (DBG) log("Ignore auth failure during WPS connection");
                    break;
                case WifiMonitor.SUPPLICANT_STATE_CHANGE_EVENT:
                    // Throw away supplicant state changes when WPS is running.
                    // We will start getting supplicant state changes once we get
                    // a WPS success or failure
                    break;
                default:
                    return NOT_HANDLED;
            }
            return HANDLED;
        }

        @Override
        public void exit() {
            mWifiConfigStore.enableAllNetworks();
            mWifiConfigStore.loadConfiguredNetworks();
        }
    }

    class SoftApStartingState extends State {
        @Override
        public void enter() {
            final Message message = getCurrentMessage();
            if (message.what == CMD_START_AP) {
                final WifiConfiguration config = (WifiConfiguration) message.obj;

                if (config == null) {
                    mWifiApConfigChannel.sendMessage(CMD_REQUEST_AP_CONFIG);
                } else {
                    mWifiApConfigChannel.sendMessage(CMD_SET_AP_CONFIG, config);
                    startSoftApWithConfig(config);
                }
            } else {
                throw new RuntimeException("Illegal transition to SoftApStartingState: " + message);
            }
        }
        @Override
        public boolean processMessage(Message message) {
            logStateAndMessage(message, getClass().getSimpleName());

            switch(message.what) {
                case CMD_START_SUPPLICANT:
                case CMD_STOP_SUPPLICANT:
                case CMD_START_AP:
                case CMD_STOP_AP:
                case CMD_START_DRIVER:
                case CMD_STOP_DRIVER:
                case CMD_SET_OPERATIONAL_MODE:
                case CMD_SET_COUNTRY_CODE:
                case CMD_SET_FREQUENCY_BAND:
                case CMD_START_PACKET_FILTERING:
                case CMD_STOP_PACKET_FILTERING:
                case CMD_TETHER_STATE_CHANGE:
                    deferMessage(message);
                    break;
                case WifiStateMachine.CMD_RESPONSE_AP_CONFIG:
                    WifiConfiguration config = (WifiConfiguration) message.obj;
                    if (config != null) {
                        startSoftApWithConfig(config);
                    } else {
                        loge("Softap config is null!");
                        sendMessage(CMD_START_AP_FAILURE);
                    }
                    break;
                case CMD_START_AP_SUCCESS:
                    setWifiApState(WIFI_AP_STATE_ENABLED);
                    transitionTo(mSoftApStartedState);
                    break;
                case CMD_START_AP_FAILURE:
                    setWifiApState(WIFI_AP_STATE_FAILED);
                    transitionTo(mInitialState);
                    break;
                default:
                    return NOT_HANDLED;
            }
            return HANDLED;
        }
    }

    class SoftApStartedState extends State {
        @Override
        public boolean processMessage(Message message) {
            logStateAndMessage(message, getClass().getSimpleName());

            switch(message.what) {
                case CMD_STOP_AP:
                    if (DBG) log("Stopping Soft AP");
                    /* We have not tethered at this point, so we just shutdown soft Ap */
                    try {
                        mNwService.stopAccessPoint(mInterfaceName);
                    } catch(Exception e) {
                        loge("Exception in stopAccessPoint()");
                    }
                    setWifiApState(WIFI_AP_STATE_DISABLED);
                    transitionTo(mInitialState);
                    break;
                case CMD_START_AP:
                    // Ignore a start on a running access point
                    break;
                    // Fail client mode operation when soft AP is enabled
                case CMD_START_SUPPLICANT:
                    loge("Cannot start supplicant with a running soft AP");
                    setWifiState(WIFI_STATE_UNKNOWN);
                    break;
                case CMD_TETHER_STATE_CHANGE:
                    TetherStateChange stateChange = (TetherStateChange) message.obj;
                    if (startTethering(stateChange.available)) {
                        transitionTo(mTetheringState);
                    }
                    break;
                default:
                    return NOT_HANDLED;
            }
            return HANDLED;
        }
    }

    class TetheringState extends State {
        @Override
        public void enter() {
            /* Send ourselves a delayed message to shut down if tethering fails to notify */
            sendMessageDelayed(obtainMessage(CMD_TETHER_NOTIFICATION_TIMED_OUT,
                    ++mTetherToken, 0), TETHER_NOTIFICATION_TIME_OUT_MSECS);
        }
        @Override
        public boolean processMessage(Message message) {
            logStateAndMessage(message, getClass().getSimpleName());

            switch(message.what) {
                case CMD_TETHER_STATE_CHANGE:
                    TetherStateChange stateChange = (TetherStateChange) message.obj;
                    if (isWifiTethered(stateChange.active)) {
                        transitionTo(mTetheredState);
                    }
                    return HANDLED;
                case CMD_TETHER_NOTIFICATION_TIMED_OUT:
                    if (message.arg1 == mTetherToken) {
                        loge("Failed to get tether update, shutdown soft access point");
                        transitionTo(mSoftApStartedState);
                        // Needs to be first thing handled
                        sendMessageAtFrontOfQueue(CMD_STOP_AP);
                    }
                    break;
                case CMD_START_SUPPLICANT:
                case CMD_STOP_SUPPLICANT:
                case CMD_START_AP:
                case CMD_STOP_AP:
                case CMD_START_DRIVER:
                case CMD_STOP_DRIVER:
                case CMD_SET_OPERATIONAL_MODE:
                case CMD_SET_COUNTRY_CODE:
                case CMD_SET_FREQUENCY_BAND:
                case CMD_START_PACKET_FILTERING:
                case CMD_STOP_PACKET_FILTERING:
                    deferMessage(message);
                    break;
                default:
                    return NOT_HANDLED;
            }
            return HANDLED;
        }
    }

    class TetheredState extends State {
        @Override
        public boolean processMessage(Message message) {
            logStateAndMessage(message, getClass().getSimpleName());

            switch(message.what) {
                case CMD_TETHER_STATE_CHANGE:
                    TetherStateChange stateChange = (TetherStateChange) message.obj;
                    if (!isWifiTethered(stateChange.active)) {
                        loge("Tethering reports wifi as untethered!, shut down soft Ap");
                        setHostApRunning(null, false);
                        setHostApRunning(null, true);
                    }
                    return HANDLED;
                case CMD_STOP_AP:
                    if (DBG) log("Untethering before stopping AP");
                    setWifiApState(WIFI_AP_STATE_DISABLING);
                    stopTethering();
                    transitionTo(mUntetheringState);
                    // More work to do after untethering
                    deferMessage(message);
                    break;
                default:
                    return NOT_HANDLED;
            }
            return HANDLED;
        }
    }

    class UntetheringState extends State {
        @Override
        public void enter() {
            /* Send ourselves a delayed message to shut down if tethering fails to notify */
            sendMessageDelayed(obtainMessage(CMD_TETHER_NOTIFICATION_TIMED_OUT,
                    ++mTetherToken, 0), TETHER_NOTIFICATION_TIME_OUT_MSECS);

        }
        @Override
        public boolean processMessage(Message message) {
            logStateAndMessage(message, getClass().getSimpleName());

            switch(message.what) {
                case CMD_TETHER_STATE_CHANGE:
                    TetherStateChange stateChange = (TetherStateChange) message.obj;

                    /* Wait till wifi is untethered */
                    if (isWifiTethered(stateChange.active)) break;

                    transitionTo(mSoftApStartedState);
                    break;
                case CMD_TETHER_NOTIFICATION_TIMED_OUT:
                    if (message.arg1 == mTetherToken) {
                        loge("Failed to get tether update, force stop access point");
                        transitionTo(mSoftApStartedState);
                    }
                    break;
                case CMD_START_SUPPLICANT:
                case CMD_STOP_SUPPLICANT:
                case CMD_START_AP:
                case CMD_STOP_AP:
                case CMD_START_DRIVER:
                case CMD_STOP_DRIVER:
                case CMD_SET_OPERATIONAL_MODE:
                case CMD_SET_COUNTRY_CODE:
                case CMD_SET_FREQUENCY_BAND:
                case CMD_START_PACKET_FILTERING:
                case CMD_STOP_PACKET_FILTERING:
                    deferMessage(message);
                    break;
                default:
                    return NOT_HANDLED;
            }
            return HANDLED;
        }
    }

    /**
     * State machine initiated requests can have replyTo set to null indicating
     * there are no recepients, we ignore those reply actions.
     */
    private void replyToMessage(Message msg, int what) {
        if (msg.replyTo == null) return;
        Message dstMsg = obtainMessageWithWhatAndArg2(msg, what);
        mReplyChannel.replyToMessage(msg, dstMsg);
    }

    private void replyToMessage(Message msg, int what, int arg1) {
        if (msg.replyTo == null) return;
        Message dstMsg = obtainMessageWithWhatAndArg2(msg, what);
        dstMsg.arg1 = arg1;
        mReplyChannel.replyToMessage(msg, dstMsg);
    }

    private void replyToMessage(Message msg, int what, Object obj) {
        if (msg.replyTo == null) return;
        Message dstMsg = obtainMessageWithWhatAndArg2(msg, what);
        dstMsg.obj = obj;
        mReplyChannel.replyToMessage(msg, dstMsg);
    }

    /**
     * arg2 on the source message has a unique id that needs to be retained in replies
     * to match the request
     * <p>see WifiManager for details
     */
    private Message obtainMessageWithWhatAndArg2(Message srcMsg, int what) {
        Message msg = Message.obtain();
        msg.what = what;
        msg.arg2 = srcMsg.arg2;
        return msg;
    }

    /**
     * @param wifiCredentialEventType WIFI_CREDENTIAL_SAVED or WIFI_CREDENTIAL_FORGOT
     * @param msg Must have a WifiConfiguration obj to succeed
     */
    private void broadcastWifiCredentialChanged(int wifiCredentialEventType,
            WifiConfiguration config) {
        if (config != null && config.preSharedKey != null) {
            Intent intent = new Intent(WifiManager.WIFI_CREDENTIAL_CHANGED_ACTION);
            intent.putExtra(WifiManager.EXTRA_WIFI_CREDENTIAL_SSID, config.SSID);
            intent.putExtra(WifiManager.EXTRA_WIFI_CREDENTIAL_EVENT_TYPE,
                    wifiCredentialEventType);
            mContext.sendBroadcastAsUser(intent, UserHandle.CURRENT,
                    android.Manifest.permission.RECEIVE_WIFI_CREDENTIAL_CHANGE);
        }
    }

    private static int parseHex(char ch) {
        if ('0' <= ch && ch <= '9') {
            return ch - '0';
        } else if ('a' <= ch && ch <= 'f') {
            return ch - 'a' + 10;
        } else if ('A' <= ch && ch <= 'F') {
            return ch - 'A' + 10;
        } else {
            throw new NumberFormatException("" + ch + " is not a valid hex digit");
        }
    }

    private byte[] parseHex(String hex) {
        /* This only works for good input; don't throw bad data at it */
        if (hex == null) {
            return new byte[0];
        }

        if (hex.length() % 2 != 0) {
            throw new NumberFormatException(hex + " is not a valid hex string");
        }

        byte[] result = new byte[(hex.length())/2 + 1];
        result[0] = (byte) ((hex.length())/2);
        for (int i = 0, j = 1; i < hex.length(); i += 2, j++) {
            int val = parseHex(hex.charAt(i)) * 16 + parseHex(hex.charAt(i+1));
            byte b = (byte) (val & 0xFF);
            result[j] = b;
        }

        return result;
    }

    private static String makeHex(byte[] bytes) {
        StringBuilder sb = new StringBuilder();
        for (byte b : bytes) {
            sb.append(String.format("%02x", b));
        }
        return sb.toString();
    }

    private static String makeHex(byte[] bytes, int from, int len) {
        StringBuilder sb = new StringBuilder();
        for (int i = 0; i < len; i++) {
            sb.append(String.format("%02x", bytes[from+i]));
        }
        return sb.toString();
    }

    private static byte[] concat(byte[] array1, byte[] array2, byte[] array3) {

        int len = array1.length + array2.length + array3.length;

        if (array1.length != 0) {
            len++;                      /* add another byte for size */
        }

        if (array2.length != 0) {
            len++;                      /* add another byte for size */
        }

        if (array3.length != 0) {
            len++;                      /* add another byte for size */
        }

        byte[] result = new byte[len];

        int index = 0;
        if (array1.length != 0) {
            result[index] = (byte) (array1.length & 0xFF);
            index++;
            for (byte b : array1) {
                result[index] = b;
                index++;
            }
        }

        if (array2.length != 0) {
            result[index] = (byte) (array2.length & 0xFF);
            index++;
            for (byte b : array2) {
                result[index] = b;
                index++;
            }
        }

        if (array3.length != 0) {
            result[index] = (byte) (array3.length & 0xFF);
            index++;
            for (byte b : array3) {
                result[index] = b;
                index++;
            }
        }
        return result;
    }

    private static byte[] concatHex(byte[] array1, byte[] array2) {

        int len = array1.length + array2.length;

        byte[] result = new byte[len];

        int index = 0;
        if (array1.length != 0) {
            for (byte b : array1) {
                result[index] = b;
                index++;
            }
        }

        if (array2.length != 0) {
            for (byte b : array2) {
                result[index] = b;
                index++;
            }
        }

        return result;
    }

    void handleGsmAuthRequest(SimAuthRequestData requestData) {
        if (targetWificonfiguration == null
                || targetWificonfiguration.networkId == requestData.networkId) {
            logd("id matches targetWifiConfiguration");
        } else {
            logd("id does not match targetWifiConfiguration");
            return;
        }

        TelephonyManager tm = (TelephonyManager)
                mContext.getSystemService(Context.TELEPHONY_SERVICE);

        if (tm != null) {
            StringBuilder sb = new StringBuilder();
            for (String challenge : requestData.data) {

                if (challenge == null || challenge.isEmpty())
                    continue;
                logd("RAND = " + challenge);

                byte[] rand = null;
                try {
                    rand = parseHex(challenge);
                } catch (NumberFormatException e) {
                    loge("malformed challenge");
                    continue;
                }

                String base64Challenge = android.util.Base64.encodeToString(
                        rand, android.util.Base64.NO_WRAP);
                /*
                 * First, try with appType = 2 => USIM according to
                 * com.android.internal.telephony.PhoneConstants#APPTYPE_xxx
                 */
                int appType = 2;
                String tmResponse = tm.getIccSimChallengeResponse(appType, base64Challenge);
                if (tmResponse == null) {
                    /* Then, in case of failure, issue may be due to sim type, retry as a simple sim
                     * appType = 1 => SIM
                     */
                    appType = 1;
                    tmResponse = tm.getIccSimChallengeResponse(appType, base64Challenge);
                }
                logv("Raw Response - " + tmResponse);

                if (tmResponse != null && tmResponse.length() > 4) {
                    byte[] result = android.util.Base64.decode(tmResponse,
                            android.util.Base64.DEFAULT);
                    logv("Hex Response -" + makeHex(result));
                    int sres_len = result[0];
                    String sres = makeHex(result, 1, sres_len);
                    int kc_offset = 1+sres_len;
                    int kc_len = result[kc_offset];
                    String kc = makeHex(result, 1+kc_offset, kc_len);
                    sb.append(":" + kc + ":" + sres);
                    logv("kc:" + kc + " sres:" + sres);
                } else {
                    loge("bad response - " + tmResponse);
                }
            }

            String response = sb.toString();
            logv("Supplicant Response -" + response);
            mWifiNative.simAuthResponse(requestData.networkId, "GSM-AUTH", response);
        } else {
            loge("could not get telephony manager");
        }
    }

    void handle3GAuthRequest(SimAuthRequestData requestData) {
        StringBuilder sb = new StringBuilder();
        byte[] rand = null;
        byte[] authn = null;
        String res_type = "UMTS-AUTH";

        if (targetWificonfiguration == null
                || targetWificonfiguration.networkId == requestData.networkId) {
            logd("id matches targetWifiConfiguration");
        } else {
            logd("id does not match targetWifiConfiguration");
            return;
        }
        if (requestData.data.length == 2) {
            try {
                rand = parseHex(requestData.data[0]);
                authn = parseHex(requestData.data[1]);
            } catch (NumberFormatException e) {
                loge("malformed challenge");
            }
        } else {
               loge("malformed challenge");
        }

        String tmResponse = "";
        if (rand != null && authn != null) {
            String base64Challenge = android.util.Base64.encodeToString(
                    concatHex(rand,authn), android.util.Base64.NO_WRAP);

            TelephonyManager tm = (TelephonyManager)
                    mContext.getSystemService(Context.TELEPHONY_SERVICE);
            if (tm != null) {
                int appType = 2; // 2 => USIM
                tmResponse = tm.getIccSimChallengeResponse(appType, base64Challenge);
                logv("Raw Response - " + tmResponse);
            } else {
                loge("could not get telephony manager");
            }
        }

        if (tmResponse != null && tmResponse.length() > 4) {
            byte[] result = android.util.Base64.decode(tmResponse,
                    android.util.Base64.DEFAULT);
            loge("Hex Response - " + makeHex(result));
            byte tag = result[0];
            if (tag == (byte) 0xdb) {
                logv("successful 3G authentication ");
                int res_len = result[1];
                String res = makeHex(result, 2, res_len);
                int ck_len = result[res_len + 2];
                String ck = makeHex(result, res_len + 3, ck_len);
                int ik_len = result[res_len + ck_len + 3];
                String ik = makeHex(result, res_len + ck_len + 4, ik_len);
                sb.append(":" + ik + ":" + ck + ":" + res);
                logv("ik:" + ik + "ck:" + ck + " res:" + res);
            } else if (tag == (byte) 0xdc) {
                loge("synchronisation failure");
                int auts_len = result[1];
                String auts = makeHex(result, 2, auts_len);
                res_type = "UMTS-AUTS";
                sb.append(":" + auts);
                logv("auts:" + auts);
            } else {
                loge("bad response - unknown tag = " + tag);
                return;
            }
        } else {
            loge("bad response - " + tmResponse);
            return;
        }

        String response = sb.toString();
        logv("Supplicant Response -" + response);
        mWifiNative.simAuthResponse(requestData.networkId, res_type, response);
    }
}<|MERGE_RESOLUTION|>--- conflicted
+++ resolved
@@ -180,16 +180,11 @@
     protected void loge(String s) {
         Log.e(getName(), s);
     }
-<<<<<<< HEAD
     protected void logd(String s) {
         Log.d(getName(), s);
     }
     protected void log(String s) {;
-        Log.e(getName(), s);
-=======
-    protected void log(String s) {
         Log.d(getName(), s);
->>>>>>> bed4746c
     }
 
     private WifiMonitor mWifiMonitor;
