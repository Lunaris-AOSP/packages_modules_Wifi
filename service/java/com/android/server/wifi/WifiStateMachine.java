--- conflicted
+++ resolved
@@ -10203,9 +10203,6 @@
         }
         return sb.toString();
     }
-<<<<<<< HEAD
-}
-=======
 
     /**
      * Try to connect to the network of candidate. According to the current connected network, this
@@ -10259,5 +10256,4 @@
             sendMessage(CMD_AUTO_CONNECT, candidate.networkId, 0, scanResultCandidate.BSSID);
         }
     }
-}
->>>>>>> f2d2ddb3
+}