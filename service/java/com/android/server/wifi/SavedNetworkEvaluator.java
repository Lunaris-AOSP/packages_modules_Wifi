/*
 * Copyright (C) 2016 The Android Open Source Project
 *
 * Licensed under the Apache License, Version 2.0 (the "License");
 * you may not use this file except in compliance with the License.
 * You may obtain a copy of the License at
 *
 *      http://www.apache.org/licenses/LICENSE-2.0
 *
 * Unless required by applicable law or agreed to in writing, software
 * distributed under the License is distributed on an "AS IS" BASIS,
 * WITHOUT WARRANTIES OR CONDITIONS OF ANY KIND, either express or implied.
 * See the License for the specific language governing permissions and
 * limitations under the License.
 */

package com.android.server.wifi;

import android.content.Context;
import android.net.wifi.ScanResult;
import android.net.wifi.WifiConfiguration;
import android.util.LocalLog;
import android.util.Pair;

import com.android.internal.R;
import com.android.server.wifi.util.TelephonyUtil;

import java.util.List;

/**
 * This class is the WifiNetworkSelector.NetworkEvaluator implementation for
 * saved networks.
 */
public class SavedNetworkEvaluator implements WifiNetworkSelector.NetworkEvaluator {
    private static final String NAME = "SavedNetworkEvaluator";
    private final WifiConfigManager mWifiConfigManager;
    private final Clock mClock;
    private final LocalLog mLocalLog;
    private final WifiConnectivityHelper mConnectivityHelper;
    private final int mRssiScoreSlope;
    private final int mRssiScoreOffset;
    private final int mSameBssidAward;
    private final int mSameNetworkAward;
    private final int mBand5GHzAward;
    private final int mLastSelectionAward;
    private final int mSecurityAward;
    private final ScoringParams mScoringParams;

    SavedNetworkEvaluator(final Context context, ScoringParams scoringParams,
            WifiConfigManager configManager, Clock clock,
            LocalLog localLog, WifiConnectivityHelper connectivityHelper) {
<<<<<<< HEAD
        mScoringParams = new ScoringParams(context);
=======
        mScoringParams = scoringParams;
>>>>>>> ecf46f18
        mWifiConfigManager = configManager;
        mClock = clock;
        mLocalLog = localLog;
        mConnectivityHelper = connectivityHelper;

        mRssiScoreSlope = context.getResources().getInteger(
                R.integer.config_wifi_framework_RSSI_SCORE_SLOPE);
        mRssiScoreOffset = context.getResources().getInteger(
                R.integer.config_wifi_framework_RSSI_SCORE_OFFSET);
        mSameBssidAward = context.getResources().getInteger(
                R.integer.config_wifi_framework_SAME_BSSID_AWARD);
        mSameNetworkAward = context.getResources().getInteger(
                R.integer.config_wifi_framework_current_network_boost);
        mLastSelectionAward = context.getResources().getInteger(
                R.integer.config_wifi_framework_LAST_SELECTION_AWARD);
        mSecurityAward = context.getResources().getInteger(
                R.integer.config_wifi_framework_SECURITY_AWARD);
        mBand5GHzAward = context.getResources().getInteger(
                R.integer.config_wifi_framework_5GHz_preference_boost_factor);
    }

    private void localLog(String log) {
        mLocalLog.log(log);
    }

    /**
     * Get the evaluator name.
     */
    public String getName() {
        return NAME;
    }

    /**
     * Update all the saved networks' selection status
     */
    private void updateSavedNetworkSelectionStatus() {
        List<WifiConfiguration> savedNetworks = mWifiConfigManager.getSavedNetworks();
        if (savedNetworks.size() == 0) {
            localLog("No saved networks.");
            return;
        }

        StringBuffer sbuf = new StringBuffer();
        for (WifiConfiguration network : savedNetworks) {
            /**
             * Ignore Passpoint networks. Passpoint networks are also considered as "saved"
             * network, but without being persisted to the storage. They are managed
             * by {@link PasspointNetworkEvaluator}.
             */
            if (network.isPasspoint()) {
                continue;
            }

            // If a configuration is temporarily disabled, re-enable it before trying
            // to connect to it.
            mWifiConfigManager.tryEnableNetwork(network.networkId);

            //TODO(b/30928589): Enable "permanently" disabled networks if we are in DISCONNECTED
            // state.

            // Clear the cached candidate, score and seen.
            mWifiConfigManager.clearNetworkCandidateScanResult(network.networkId);

            // Log disabled network.
            WifiConfiguration.NetworkSelectionStatus status = network.getNetworkSelectionStatus();
            if (!status.isNetworkEnabled()) {
                sbuf.append("  ").append(WifiNetworkSelector.toNetworkString(network)).append(" ");
                for (int index = WifiConfiguration.NetworkSelectionStatus
                            .NETWORK_SELECTION_DISABLED_STARTING_INDEX;
                        index < WifiConfiguration.NetworkSelectionStatus
                            .NETWORK_SELECTION_DISABLED_MAX;
                        index++) {
                    int count = status.getDisableReasonCounter(index);
                    // Here we log the reason as long as its count is greater than zero. The
                    // network may not be disabled because of this particular reason. Logging
                    // this information anyway to help understand what happened to the network.
                    if (count > 0) {
                        sbuf.append("reason=")
                                .append(WifiConfiguration.NetworkSelectionStatus
                                        .getNetworkDisableReasonString(index))
                                .append(", count=").append(count).append("; ");
                    }
                }
                sbuf.append("\n");
            }
        }

        if (sbuf.length() > 0) {
            localLog("Disabled saved networks:");
            localLog(sbuf.toString());
        }
    }

    /**
     * Update the evaluator.
     */
    public void update(List<ScanDetail> scanDetails) {
        updateSavedNetworkSelectionStatus();
    }

    private int calculateBssidScore(ScanResult scanResult, WifiConfiguration network,
                        WifiConfiguration currentNetwork, String currentBssid,
                        StringBuffer sbuf) {
        int score = 0;
        boolean is5GHz = scanResult.is5GHz();

        sbuf.append("[ ").append(scanResult.SSID).append(" ").append(scanResult.BSSID)
                .append(" RSSI:").append(scanResult.level).append(" ] ");
        // Calculate the RSSI score.
        int rssiSaturationThreshold = mScoringParams.getGoodRssi(scanResult.frequency);
        int rssi = scanResult.level < rssiSaturationThreshold ? scanResult.level
                : rssiSaturationThreshold;
        score += (rssi + mRssiScoreOffset) * mRssiScoreSlope;
        sbuf.append(" RSSI score: ").append(score).append(",");

        // 5GHz band bonus.
        if (is5GHz) {
            score += mBand5GHzAward;
            sbuf.append(" 5GHz bonus: ").append(mBand5GHzAward).append(",");
        }

        // Last user selection award.
        int lastUserSelectedNetworkId = mWifiConfigManager.getLastSelectedNetwork();
        if (lastUserSelectedNetworkId != WifiConfiguration.INVALID_NETWORK_ID
                && lastUserSelectedNetworkId == network.networkId) {
            long timeDifference = mClock.getElapsedSinceBootMillis()
                    - mWifiConfigManager.getLastSelectedTimeStamp();
            if (timeDifference > 0) {
                int bonus = mLastSelectionAward - (int) (timeDifference / 1000 / 60);
                score += bonus > 0 ? bonus : 0;
                sbuf.append(" User selection ").append(timeDifference / 1000 / 60)
                        .append(" minutes ago, bonus: ").append(bonus).append(",");
            }
        }

        // Same network award.
        if (currentNetwork != null
                && (network.networkId == currentNetwork.networkId
                //TODO(b/36788683): re-enable linked configuration check
                /* || network.isLinked(currentNetwork) */)) {
            score += mSameNetworkAward;
            sbuf.append(" Same network bonus: ").append(mSameNetworkAward).append(",");

            // When firmware roaming is supported, equivalent BSSIDs (the ones under the
            // same network as the currently connected one) get the same BSSID award.
            if (mConnectivityHelper.isFirmwareRoamingSupported()
                    && currentBssid != null && !currentBssid.equals(scanResult.BSSID)) {
                score += mSameBssidAward;
                sbuf.append(" Equivalent BSSID bonus: ").append(mSameBssidAward).append(",");
            }
        }

        // Same BSSID award.
        if (currentBssid != null && currentBssid.equals(scanResult.BSSID)) {
            score += mSameBssidAward;
            sbuf.append(" Same BSSID bonus: ").append(mSameBssidAward).append(",");
        }

        // Security award.
        if (!WifiConfigurationUtil.isConfigForOpenNetwork(network)) {
            score += mSecurityAward;
            sbuf.append(" Secure network bonus: ").append(mSecurityAward).append(",");
        }

        sbuf.append(" ## Total score: ").append(score).append("\n");

        return score;
    }

    /**
     * Evaluate all the networks from the scan results and return
     * the WifiConfiguration of the network chosen for connection.
     *
     * @return configuration of the chosen network;
     *         null if no network in this category is available.
     */
    public WifiConfiguration evaluateNetworks(List<ScanDetail> scanDetails,
                    WifiConfiguration currentNetwork, String currentBssid, boolean connected,
                    boolean untrustedNetworkAllowed,
                    List<Pair<ScanDetail, WifiConfiguration>> connectableNetworks) {
        int highestScore = Integer.MIN_VALUE;
        ScanResult scanResultCandidate = null;
        WifiConfiguration candidate = null;
        StringBuffer scoreHistory = new StringBuffer();

        for (ScanDetail scanDetail : scanDetails) {
            ScanResult scanResult = scanDetail.getScanResult();

            // One ScanResult can be associated with more than one networks, hence we calculate all
            // the scores and use the highest one as the ScanResult's score.
            WifiConfiguration network =
                    mWifiConfigManager.getConfiguredNetworkForScanDetailAndCache(scanDetail);

            if (network == null) {
                continue;
            }

            /**
             * Ignore Passpoint and Ephemeral networks. They are configured networks,
             * but without being persisted to the storage. They are evaluated by
             * {@link PasspointNetworkEvaluator} and {@link ScoredNetworkEvaluator}
             * respectively.
             */
            if (network.isPasspoint() || network.isEphemeral()) {
                continue;
            }

            WifiConfiguration.NetworkSelectionStatus status =
                    network.getNetworkSelectionStatus();
            status.setSeenInLastQualifiedNetworkSelection(true);

            if (!status.isNetworkEnabled()) {
                continue;
            } else if (network.BSSID != null &&  !network.BSSID.equals("any")
                    && !network.BSSID.equals(scanResult.BSSID)) {
                // App has specified the only BSSID to connect for this
                // configuration. So only the matching ScanResult can be a candidate.
                localLog("Network " + WifiNetworkSelector.toNetworkString(network)
                        + " has specified BSSID " + network.BSSID + ". Skip "
                        + scanResult.BSSID);
                continue;
            } else if (TelephonyUtil.isSimConfig(network)
                    && !mWifiConfigManager.isSimPresent()) {
                // Don't select if security type is EAP SIM/AKA/AKA' when SIM is not present.
                continue;
            }

            int score = calculateBssidScore(scanResult, network, currentNetwork, currentBssid,
                    scoreHistory);

            // Set candidate ScanResult for all saved networks to ensure that users can
            // override network selection. See WifiNetworkSelector#setUserConnectChoice.
            // TODO(b/36067705): consider alternative designs to push filtering/selecting of
            // user connect choice networks to RecommendedNetworkEvaluator.
            if (score > status.getCandidateScore() || (score == status.getCandidateScore()
                    && status.getCandidate() != null
                    && scanResult.level > status.getCandidate().level)) {
                mWifiConfigManager.setNetworkCandidateScanResult(
                        network.networkId, scanResult, score);
            }

            // If the network is marked to use external scores, or is an open network with
            // curate saved open networks enabled, do not consider it for network selection.
            if (network.useExternalScores) {
                localLog("Network " + WifiNetworkSelector.toNetworkString(network)
                        + " has external score.");
                continue;
            }

            if (connectableNetworks != null) {
                connectableNetworks.add(Pair.create(scanDetail,
                        mWifiConfigManager.getConfiguredNetwork(network.networkId)));
            }

            if (score > highestScore
                    || (score == highestScore
                    && scanResultCandidate != null
                    && scanResult.level > scanResultCandidate.level)) {
                highestScore = score;
                scanResultCandidate = scanResult;
                mWifiConfigManager.setNetworkCandidateScanResult(
                        network.networkId, scanResultCandidate, highestScore);
                // Reload the network config with the updated info.
                candidate = mWifiConfigManager.getConfiguredNetwork(network.networkId);
            }
        }

        if (scoreHistory.length() > 0) {
            localLog("\n" + scoreHistory.toString());
        }

        if (scanResultCandidate == null) {
            localLog("did not see any good candidates.");
        }
        return candidate;
    }
}<|MERGE_RESOLUTION|>--- conflicted
+++ resolved
@@ -49,11 +49,7 @@
     SavedNetworkEvaluator(final Context context, ScoringParams scoringParams,
             WifiConfigManager configManager, Clock clock,
             LocalLog localLog, WifiConnectivityHelper connectivityHelper) {
-<<<<<<< HEAD
-        mScoringParams = new ScoringParams(context);
-=======
         mScoringParams = scoringParams;
->>>>>>> ecf46f18
         mWifiConfigManager = configManager;
         mClock = clock;
         mLocalLog = localLog;
