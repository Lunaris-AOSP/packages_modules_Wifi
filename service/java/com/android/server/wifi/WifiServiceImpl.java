/*
 * Copyright (C) 2010 The Android Open Source Project
 *
 * Licensed under the Apache License, Version 2.0 (the "License");
 * you may not use this file except in compliance with the License.
 * You may obtain a copy of the License at
 *
 *      http://www.apache.org/licenses/LICENSE-2.0
 *
 * Unless required by applicable law or agreed to in writing, software
 * distributed under the License is distributed on an "AS IS" BASIS,
 * WITHOUT WARRANTIES OR CONDITIONS OF ANY KIND, either express or implied.
 * See the License for the specific language governing permissions and
 * limitations under the License.
 */

package com.android.server.wifi;

import static com.android.server.wifi.WifiController.CMD_AIRPLANE_TOGGLED;
import static com.android.server.wifi.WifiController.CMD_BATTERY_CHANGED;
import static com.android.server.wifi.WifiController.CMD_EMERGENCY_CALL_STATE_CHANGED;
import static com.android.server.wifi.WifiController.CMD_EMERGENCY_MODE_CHANGED;
import static com.android.server.wifi.WifiController.CMD_LOCKS_CHANGED;
import static com.android.server.wifi.WifiController.CMD_SCAN_ALWAYS_MODE_CHANGED;
import static com.android.server.wifi.WifiController.CMD_SCREEN_OFF;
import static com.android.server.wifi.WifiController.CMD_SCREEN_ON;
import static com.android.server.wifi.WifiController.CMD_SET_AP;
import static com.android.server.wifi.WifiController.CMD_USER_PRESENT;
import static com.android.server.wifi.WifiController.CMD_WIFI_TOGGLED;

import android.Manifest;
import android.app.ActivityManager;
import android.app.AppOpsManager;
import android.bluetooth.BluetoothAdapter;
import android.content.BroadcastReceiver;
import android.content.Context;
import android.content.Intent;
import android.content.IntentFilter;
import android.content.pm.PackageManager;
import android.content.pm.UserInfo;
import android.database.ContentObserver;
import android.net.ConnectivityManager;
import android.net.DhcpInfo;
import android.net.DhcpResults;
import android.net.Network;
import android.net.NetworkScorerAppManager;
import android.net.NetworkUtils;
import android.net.Uri;
import android.net.wifi.IWifiManager;
import android.net.wifi.PasspointManagementObjectDefinition;
import android.net.wifi.ScanResult;
import android.net.wifi.ScanSettings;
import android.net.wifi.WifiActivityEnergyInfo;
import android.net.wifi.WifiConfiguration;
import android.net.wifi.WifiConnectionStatistics;
import android.net.wifi.WifiEnterpriseConfig;
import android.net.wifi.WifiInfo;
import android.net.wifi.WifiLinkLayerStats;
import android.net.wifi.WifiManager;
import android.os.AsyncTask;
import android.os.Binder;
import android.os.Build;
import android.os.Handler;
import android.os.HandlerThread;
import android.os.IBinder;
import android.os.Message;
import android.os.Messenger;
import android.os.PowerManager;
import android.os.RemoteException;
import android.os.SystemClock;
import android.os.UserHandle;
import android.os.UserManager;
import android.os.WorkSource;
import android.provider.Settings;
import android.text.TextUtils;
import android.util.Log;
import android.util.Slog;

import com.android.internal.app.IBatteryStats;
import com.android.internal.telephony.IccCardConstants;
import com.android.internal.telephony.PhoneConstants;
import com.android.internal.telephony.TelephonyIntents;
import com.android.internal.util.AsyncChannel;
import com.android.server.am.BatteryStatsService;
import com.android.server.wifi.configparse.ConfigBuilder;

import org.xml.sax.SAXException;

import java.io.BufferedReader;
import java.io.FileDescriptor;
import java.io.FileNotFoundException;
import java.io.FileReader;
import java.io.IOException;
import java.io.PrintWriter;
import java.net.Inet4Address;
import java.net.InetAddress;
import java.security.GeneralSecurityException;
import java.security.KeyStore;
import java.security.cert.CertPath;
import java.security.cert.CertPathValidator;
import java.security.cert.CertPathValidatorException;
import java.security.cert.CertificateFactory;
import java.security.cert.PKIXParameters;
import java.security.cert.X509Certificate;
import java.util.ArrayList;
import java.util.Arrays;
import java.util.List;

/**
 * WifiService handles remote WiFi operation requests by implementing
 * the IWifiManager interface.
 *
 * @hide
 */
public class WifiServiceImpl extends IWifiManager.Stub {
    private static final String TAG = "WifiService";
    private static final boolean DBG = true;
    private static final boolean VDBG = false;

    final WifiStateMachine mWifiStateMachine;

    private final Context mContext;

    final LockList mLocks = new LockList();
    // some wifi lock statistics
    private int mFullHighPerfLocksAcquired;
    private int mFullHighPerfLocksReleased;
    private int mFullLocksAcquired;
    private int mFullLocksReleased;
    private int mScanLocksAcquired;
    private int mScanLocksReleased;

    private final List<Multicaster> mMulticasters =
            new ArrayList<Multicaster>();
    private int mMulticastEnabled;
    private int mMulticastDisabled;

    private final IBatteryStats mBatteryStats;
    private final PowerManager mPowerManager;
    private final AppOpsManager mAppOps;
    private final UserManager mUserManager;

    // Debug counter tracking scan requests sent by WifiManager
    private int scanRequestCounter = 0;

    /* Tracks the open wi-fi network notification */
    private WifiNotificationController mNotificationController;
    /* Polls traffic stats and notifies clients */
    private WifiTrafficPoller mTrafficPoller;
    /* Tracks the persisted states for wi-fi & airplane mode */
    final WifiSettingsStore mSettingsStore;
    /* Logs connection events and some general router and scan stats */
    private final WifiMetrics mWifiMetrics;
    /* Manages affiliated certificates for current user */
    private final WifiCertManager mCertManager;

    /**
     * Asynchronous channel to WifiStateMachine
     */
    private AsyncChannel mWifiStateMachineChannel;

    /**
     * Handles client connections
     */
    private class ClientHandler extends Handler {

        ClientHandler(android.os.Looper looper) {
            super(looper);
        }

        @Override
        public void handleMessage(Message msg) {
            switch (msg.what) {
                case AsyncChannel.CMD_CHANNEL_HALF_CONNECTED: {
                    if (msg.arg1 == AsyncChannel.STATUS_SUCCESSFUL) {
                        if (DBG) Slog.d(TAG, "New client listening to asynchronous messages");
                        // We track the clients by the Messenger
                        // since it is expected to be always available
                        mTrafficPoller.addClient(msg.replyTo);
                    } else {
                        Slog.e(TAG, "Client connection failure, error=" + msg.arg1);
                    }
                    break;
                }
                case AsyncChannel.CMD_CHANNEL_DISCONNECTED: {
                    if (msg.arg1 == AsyncChannel.STATUS_SEND_UNSUCCESSFUL) {
                        if (DBG) Slog.d(TAG, "Send failed, client connection lost");
                    } else {
                        if (DBG) Slog.d(TAG, "Client connection lost with reason: " + msg.arg1);
                    }
                    mTrafficPoller.removeClient(msg.replyTo);
                    break;
                }
                case AsyncChannel.CMD_CHANNEL_FULL_CONNECTION: {
                    AsyncChannel ac = new AsyncChannel();
                    ac.connect(mContext, this, msg.replyTo);
                    break;
                }
                /* Client commands are forwarded to state machine */
                case WifiManager.CONNECT_NETWORK:
                case WifiManager.SAVE_NETWORK: {
                    WifiConfiguration config = (WifiConfiguration) msg.obj;
                    int networkId = msg.arg1;
                    if (msg.what == WifiManager.SAVE_NETWORK) {
                        Slog.d("WiFiServiceImpl ", "SAVE"
                                + " nid=" + Integer.toString(networkId)
                                + " uid=" + msg.sendingUid
                                + " name="
                                + mContext.getPackageManager().getNameForUid(msg.sendingUid));
                    }
                    if (msg.what == WifiManager.CONNECT_NETWORK) {
                        Slog.d("WiFiServiceImpl ", "CONNECT "
                                + " nid=" + Integer.toString(networkId)
                                + " uid=" + msg.sendingUid
                                + " name="
                                + mContext.getPackageManager().getNameForUid(msg.sendingUid));
                    }

                    if (config != null && isValid(config)) {
                        if (DBG) Slog.d(TAG, "Connect with config" + config);
                        mWifiStateMachine.sendMessage(Message.obtain(msg));
                    } else if (config == null
                            && networkId != WifiConfiguration.INVALID_NETWORK_ID) {
                        if (DBG) Slog.d(TAG, "Connect with networkId" + networkId);
                        mWifiStateMachine.sendMessage(Message.obtain(msg));
                    } else {
                        Slog.e(TAG, "ClientHandler.handleMessage ignoring invalid msg=" + msg);
                        if (msg.what == WifiManager.CONNECT_NETWORK) {
                            replyFailed(msg, WifiManager.CONNECT_NETWORK_FAILED,
                                    WifiManager.INVALID_ARGS);
                        } else {
                            replyFailed(msg, WifiManager.SAVE_NETWORK_FAILED,
                                    WifiManager.INVALID_ARGS);
                        }
                    }
                    break;
                }
                case WifiManager.FORGET_NETWORK:
                    mWifiStateMachine.sendMessage(Message.obtain(msg));
                    break;
                case WifiManager.START_WPS:
                case WifiManager.CANCEL_WPS:
                case WifiManager.DISABLE_NETWORK:
                case WifiManager.RSSI_PKTCNT_FETCH: {
                    mWifiStateMachine.sendMessage(Message.obtain(msg));
                    break;
                }
                default: {
                    Slog.d(TAG, "ClientHandler.handleMessage ignoring msg=" + msg);
                    break;
                }
            }
        }

        private void replyFailed(Message msg, int what, int why) {
            Message reply = msg.obtain();
            reply.what = what;
            reply.arg1 = why;
            try {
                msg.replyTo.send(reply);
            } catch (RemoteException e) {
                // There's not much we can do if reply can't be sent!
            }
        }
    }
    private ClientHandler mClientHandler;

    /**
     * Handles interaction with WifiStateMachine
     */
    private class WifiStateMachineHandler extends Handler {
        private AsyncChannel mWsmChannel;

        WifiStateMachineHandler(android.os.Looper looper) {
            super(looper);
            mWsmChannel = new AsyncChannel();
            mWsmChannel.connect(mContext, this, mWifiStateMachine.getHandler());
        }

        @Override
        public void handleMessage(Message msg) {
            switch (msg.what) {
                case AsyncChannel.CMD_CHANNEL_HALF_CONNECTED: {
                    if (msg.arg1 == AsyncChannel.STATUS_SUCCESSFUL) {
                        mWifiStateMachineChannel = mWsmChannel;
                    } else {
                        Slog.e(TAG, "WifiStateMachine connection failure, error=" + msg.arg1);
                        mWifiStateMachineChannel = null;
                    }
                    break;
                }
                case AsyncChannel.CMD_CHANNEL_DISCONNECTED: {
                    Slog.e(TAG, "WifiStateMachine channel lost, msg.arg1 =" + msg.arg1);
                    mWifiStateMachineChannel = null;
                    //Re-establish connection to state machine
                    mWsmChannel.connect(mContext, this, mWifiStateMachine.getHandler());
                    break;
                }
                default: {
                    Slog.d(TAG, "WifiStateMachineHandler.handleMessage ignoring msg=" + msg);
                    break;
                }
            }
        }
    }

    WifiStateMachineHandler mWifiStateMachineHandler;

    private WifiController mWifiController;

    public WifiServiceImpl(Context context) {
        mContext = context;
        FrameworkFacade facade = new FrameworkFacade();
        HandlerThread wifiThread = new HandlerThread("WifiService");
        wifiThread.start();
        mWifiMetrics = new WifiMetrics();
        mTrafficPoller = new WifiTrafficPoller(mContext, wifiThread.getLooper(),
                WifiNative.getWlanNativeInterface().getInterfaceName());
        mUserManager = UserManager.get(mContext);
        mWifiStateMachine = new WifiStateMachine(mContext, mTrafficPoller, facade, mWifiMetrics,
                mUserManager);
        mSettingsStore = new WifiSettingsStore(mContext);
        mWifiStateMachine.enableRssiPolling(true);
        mBatteryStats = BatteryStatsService.getService();
        mPowerManager = context.getSystemService(PowerManager.class);
        mAppOps = (AppOpsManager)context.getSystemService(Context.APP_OPS_SERVICE);
<<<<<<< HEAD
        mUserManager = UserManager.get(mContext);
        mCertManager = new WifiCertManager(mContext);
=======
>>>>>>> 865cc79c

        mNotificationController = new WifiNotificationController(mContext, mWifiStateMachine);


        mClientHandler = new ClientHandler(wifiThread.getLooper());
        mWifiStateMachineHandler = new WifiStateMachineHandler(wifiThread.getLooper());
        mWifiController = new WifiController(mContext, mWifiStateMachine,
                mSettingsStore, mLocks, wifiThread.getLooper(), facade);
    }


    /**
     * Check if Wi-Fi needs to be enabled and start
     * if needed
     *
     * This function is used only at boot time
     */
    public void checkAndStartWifi() {
        /* Check if wi-fi needs to be enabled */
        boolean wifiEnabled = mSettingsStore.isWifiToggleEnabled();
        Slog.i(TAG, "WifiService starting up with Wi-Fi " +
                (wifiEnabled ? "enabled" : "disabled"));

        registerForScanModeChange();
        mContext.registerReceiver(
                new BroadcastReceiver() {
                    @Override
                    public void onReceive(Context context, Intent intent) {
                        if (mSettingsStore.handleAirplaneModeToggled()) {
                            mWifiController.sendMessage(CMD_AIRPLANE_TOGGLED);
                        }
                        if (mSettingsStore.isAirplaneModeOn()) {
                            Log.d(TAG, "resetting country code because Airplane mode is ON");
                            mWifiStateMachine.resetCountryCode();
                        }
                    }
                },
                new IntentFilter(Intent.ACTION_AIRPLANE_MODE_CHANGED));

        mContext.registerReceiver(
                new BroadcastReceiver() {
                    @Override
                    public void onReceive(Context context, Intent intent) {
                        String state = intent.getStringExtra(IccCardConstants.INTENT_KEY_ICC_STATE);
                        if (state.equals(IccCardConstants.INTENT_VALUE_ICC_ABSENT)) {
                            Log.d(TAG, "resetting networks because SIM was removed");
                            mWifiStateMachine.resetSimAuthNetworks();
                            Log.d(TAG, "resetting country code because SIM is removed");
                            mWifiStateMachine.resetCountryCode();
                        }
                    }
                },
                new IntentFilter(TelephonyIntents.ACTION_SIM_STATE_CHANGED));

        // Adding optimizations of only receiving broadcasts when wifi is enabled
        // can result in race conditions when apps toggle wifi in the background
        // without active user involvement. Always receive broadcasts.
        registerForBroadcasts();
        registerForPackageOrUserRemoval();
        mInIdleMode = mPowerManager.isDeviceIdleMode();

        mWifiController.start();

        // If we are already disabled (could be due to airplane mode), avoid changing persist
        // state here
        if (wifiEnabled) setWifiEnabled(wifiEnabled);
    }

    public void handleUserSwitch(int userId) {
        mWifiStateMachine.handleUserSwitch(userId);
    }

    /**
     * see {@link android.net.wifi.WifiManager#pingSupplicant()}
     * @return {@code true} if the operation succeeds, {@code false} otherwise
     */
    public boolean pingSupplicant() {
        enforceAccessPermission();
        if (mWifiStateMachineChannel != null) {
            return mWifiStateMachine.syncPingSupplicant(mWifiStateMachineChannel);
        } else {
            Slog.e(TAG, "mWifiStateMachineChannel is not initialized");
            return false;
        }
    }

    /**
     * see {@link android.net.wifi.WifiManager#startScan}
     * and {@link android.net.wifi.WifiManager#startCustomizedScan}
     *
     * @param settings If null, use default parameter, i.e. full scan.
     * @param workSource If null, all blame is given to the calling uid.
     */
    public void startScan(ScanSettings settings, WorkSource workSource) {
        enforceChangePermission();
        synchronized (this) {
            if (mInIdleMode) {
                // Need to send an immediate scan result broadcast in case the
                // caller is waiting for a result ..

                // clear calling identity to send broadcast
                long callingIdentity = Binder.clearCallingIdentity();
                try {
                    mWifiStateMachine.sendScanResultsAvailableBroadcast(/* scanSucceeded = */ false);
                } finally {
                    // restore calling identity
                    Binder.restoreCallingIdentity(callingIdentity);
                }
                mScanPending = true;
                return;
            }
        }
        if (settings != null) {
            settings = new ScanSettings(settings);
            if (!settings.isValid()) {
                Slog.e(TAG, "invalid scan setting");
                return;
            }
        }
        if (workSource != null) {
            enforceWorkSourcePermission();
            // WifiManager currently doesn't use names, so need to clear names out of the
            // supplied WorkSource to allow future WorkSource combining.
            workSource.clearNames();
        }
        mWifiStateMachine.startScan(Binder.getCallingUid(), scanRequestCounter++,
                settings, workSource);
    }

    public String getWpsNfcConfigurationToken(int netId) {
        enforceConnectivityInternalPermission();
        return mWifiStateMachine.syncGetWpsNfcConfigurationToken(netId);
    }

    boolean mInIdleMode;
    boolean mScanPending;

    void handleIdleModeChanged() {
        boolean doScan = false;
        synchronized (this) {
            boolean idle = mPowerManager.isDeviceIdleMode();
            if (mInIdleMode != idle) {
                mInIdleMode = idle;
                if (!idle) {
                    if (mScanPending) {
                        mScanPending = false;
                        doScan = true;
                    }
                }
            }
        }
        if (doScan) {
            // Someone requested a scan while we were idle; do a full scan now.
            startScan(null, null);
        }
    }

    private void enforceAccessPermission() {
        mContext.enforceCallingOrSelfPermission(android.Manifest.permission.ACCESS_WIFI_STATE,
                "WifiService");
    }

    private void enforceChangePermission() {
        mContext.enforceCallingOrSelfPermission(android.Manifest.permission.CHANGE_WIFI_STATE,
                "WifiService");
    }

    private void enforceLocationHardwarePermission() {
        mContext.enforceCallingOrSelfPermission(Manifest.permission.LOCATION_HARDWARE,
                "LocationHardware");
    }

    private void enforceReadCredentialPermission() {
        mContext.enforceCallingOrSelfPermission(android.Manifest.permission.READ_WIFI_CREDENTIAL,
                                                "WifiService");
    }

    private void enforceWorkSourcePermission() {
        mContext.enforceCallingPermission(android.Manifest.permission.UPDATE_DEVICE_STATS,
                "WifiService");

    }

    private void enforceMulticastChangePermission() {
        mContext.enforceCallingOrSelfPermission(
                android.Manifest.permission.CHANGE_WIFI_MULTICAST_STATE,
                "WifiService");
    }

    private void enforceConnectivityInternalPermission() {
        mContext.enforceCallingOrSelfPermission(
                android.Manifest.permission.CONNECTIVITY_INTERNAL,
                "ConnectivityService");
    }

    /**
     * see {@link android.net.wifi.WifiManager#setWifiEnabled(boolean)}
     * @param enable {@code true} to enable, {@code false} to disable.
     * @return {@code true} if the enable/disable operation was
     *         started or is already in the queue.
     */
    public synchronized boolean setWifiEnabled(boolean enable) {
        enforceChangePermission();
        Slog.d(TAG, "setWifiEnabled: " + enable + " pid=" + Binder.getCallingPid()
                    + ", uid=" + Binder.getCallingUid());

        /*
        * Caller might not have WRITE_SECURE_SETTINGS,
        * only CHANGE_WIFI_STATE is enforced
        */

        long ident = Binder.clearCallingIdentity();
        try {
            if (! mSettingsStore.handleWifiToggled(enable)) {
                // Nothing to do if wifi cannot be toggled
                return true;
            }
        } finally {
            Binder.restoreCallingIdentity(ident);
        }

        mWifiController.sendMessage(CMD_WIFI_TOGGLED);
        return true;
    }

    /**
     * see {@link WifiManager#getWifiState()}
     * @return One of {@link WifiManager#WIFI_STATE_DISABLED},
     *         {@link WifiManager#WIFI_STATE_DISABLING},
     *         {@link WifiManager#WIFI_STATE_ENABLED},
     *         {@link WifiManager#WIFI_STATE_ENABLING},
     *         {@link WifiManager#WIFI_STATE_UNKNOWN}
     */
    public int getWifiEnabledState() {
        enforceAccessPermission();
        return mWifiStateMachine.syncGetWifiState();
    }

    /**
     * see {@link android.net.wifi.WifiManager#setWifiApEnabled(WifiConfiguration, boolean)}
     * @param wifiConfig SSID, security and channel details as
     *        part of WifiConfiguration
     * @param enabled true to enable and false to disable
     */
    public void setWifiApEnabled(WifiConfiguration wifiConfig, boolean enabled) {
        enforceChangePermission();
        ConnectivityManager.enforceTetherChangePermission(mContext);
        if (mUserManager.hasUserRestriction(UserManager.DISALLOW_CONFIG_TETHERING)) {
            throw new SecurityException("DISALLOW_CONFIG_TETHERING is enabled for this user.");
        }
        // null wifiConfig is a meaningful input for CMD_SET_AP
        if (wifiConfig == null || isValid(wifiConfig)) {
            mWifiController.obtainMessage(CMD_SET_AP, enabled ? 1 : 0, 0, wifiConfig).sendToTarget();
        } else {
            Slog.e(TAG, "Invalid WifiConfiguration");
        }
    }

    /**
     * see {@link WifiManager#getWifiApState()}
     * @return One of {@link WifiManager#WIFI_AP_STATE_DISABLED},
     *         {@link WifiManager#WIFI_AP_STATE_DISABLING},
     *         {@link WifiManager#WIFI_AP_STATE_ENABLED},
     *         {@link WifiManager#WIFI_AP_STATE_ENABLING},
     *         {@link WifiManager#WIFI_AP_STATE_FAILED}
     */
    public int getWifiApEnabledState() {
        enforceAccessPermission();
        return mWifiStateMachine.syncGetWifiApState();
    }

    /**
     * see {@link WifiManager#getWifiApConfiguration()}
     * @return soft access point configuration
     */
    public WifiConfiguration getWifiApConfiguration() {
        enforceAccessPermission();
        return mWifiStateMachine.syncGetWifiApConfiguration();
    }

    /**
     * see {@link WifiManager#buildWifiConfig()}
     * @return a WifiConfiguration.
     */
    public WifiConfiguration buildWifiConfig(String uriString, String mimeType, byte[] data) {
        if (mimeType.equals(ConfigBuilder.WifiConfigType)) {
            try {
                return ConfigBuilder.buildConfig(uriString, data, mContext);
            }
            catch (IOException | GeneralSecurityException | SAXException e) {
                Log.e(TAG, "Failed to parse wi-fi configuration: " + e);
            }
        }
        else {
            Log.i(TAG, "Unknown wi-fi config type: " + mimeType);
        }
        return null;
    }

    /**
     * see {@link WifiManager#setWifiApConfiguration(WifiConfiguration)}
     * @param wifiConfig WifiConfiguration details for soft access point
     */
    public void setWifiApConfiguration(WifiConfiguration wifiConfig) {
        enforceChangePermission();
        if (wifiConfig == null)
            return;
        if (isValid(wifiConfig)) {
            mWifiStateMachine.setWifiApConfiguration(wifiConfig);
        } else {
            Slog.e(TAG, "Invalid WifiConfiguration");
        }
    }

    /**
     * @param enable {@code true} to enable, {@code false} to disable.
     * @return {@code true} if the enable/disable operation was
     *         started or is already in the queue.
     */
    public boolean isScanAlwaysAvailable() {
        enforceAccessPermission();
        return mSettingsStore.isScanAlwaysAvailable();
    }

    /**
     * see {@link android.net.wifi.WifiManager#disconnect()}
     */
    public void disconnect() {
        enforceChangePermission();
        mWifiStateMachine.disconnectCommand();
    }

    /**
     * see {@link android.net.wifi.WifiManager#reconnect()}
     */
    public void reconnect() {
        enforceChangePermission();
        mWifiStateMachine.reconnectCommand();
    }

    /**
     * see {@link android.net.wifi.WifiManager#reassociate()}
     */
    public void reassociate() {
        enforceChangePermission();
        mWifiStateMachine.reassociateCommand();
    }

    /**
     * see {@link android.net.wifi.WifiManager#getSupportedFeatures}
     */
    public int getSupportedFeatures() {
        enforceAccessPermission();
        if (mWifiStateMachineChannel != null) {
            return mWifiStateMachine.syncGetSupportedFeatures(mWifiStateMachineChannel);
        } else {
            Slog.e(TAG, "mWifiStateMachineChannel is not initialized");
            return 0;
        }
    }

    /**
     * see {@link android.net.wifi.WifiManager#getControllerActivityEnergyInfo(int)}
     */
    public WifiActivityEnergyInfo reportActivityInfo() {
        enforceAccessPermission();
        if ((getSupportedFeatures() & WifiManager.WIFI_FEATURE_LINK_LAYER_STATS) == 0) {
            return null;
        }
        WifiLinkLayerStats stats;
        WifiActivityEnergyInfo energyInfo = null;
        if (mWifiStateMachineChannel != null) {
            stats = mWifiStateMachine.syncGetLinkLayerStats(mWifiStateMachineChannel);
            if (stats != null) {
                final long rxIdleCurrent = mContext.getResources().getInteger(
                        com.android.internal.R.integer.config_wifi_idle_receive_cur_ma);
                final long rxCurrent = mContext.getResources().getInteger(
                        com.android.internal.R.integer.config_wifi_active_rx_cur_ma);
                final long txCurrent = mContext.getResources().getInteger(
                        com.android.internal.R.integer.config_wifi_tx_cur_ma);
                final double voltage = mContext.getResources().getInteger(
                        com.android.internal.R.integer.config_wifi_operating_voltage_mv)
                        / 1000.0;

                final long rxIdleTime = stats.on_time - stats.tx_time - stats.rx_time;
                final long energyUsed = (long)((stats.tx_time * txCurrent +
                        stats.rx_time * rxCurrent +
                        rxIdleTime * rxIdleCurrent) * voltage);
                if (VDBG || rxIdleTime < 0 || stats.on_time < 0 || stats.tx_time < 0 ||
                        stats.rx_time < 0 || energyUsed < 0) {
                    StringBuilder sb = new StringBuilder();
                    sb.append(" rxIdleCur=" + rxIdleCurrent);
                    sb.append(" rxCur=" + rxCurrent);
                    sb.append(" txCur=" + txCurrent);
                    sb.append(" voltage=" + voltage);
                    sb.append(" on_time=" + stats.on_time);
                    sb.append(" tx_time=" + stats.tx_time);
                    sb.append(" rx_time=" + stats.rx_time);
                    sb.append(" rxIdleTime=" + rxIdleTime);
                    sb.append(" energy=" + energyUsed);
                    Log.d(TAG, " reportActivityInfo: " + sb.toString());
                }

                // Convert the LinkLayerStats into EnergyActivity
                energyInfo = new WifiActivityEnergyInfo(SystemClock.elapsedRealtime(),
                        WifiActivityEnergyInfo.STACK_STATE_STATE_IDLE, stats.tx_time,
                        stats.rx_time, rxIdleTime, energyUsed);
            }
            if (energyInfo != null && energyInfo.isValid()) {
                return energyInfo;
            } else {
                return null;
            }
        } else {
            Slog.e(TAG, "mWifiStateMachineChannel is not initialized");
            return null;
        }
    }

    /**
     * see {@link android.net.wifi.WifiManager#getConfiguredNetworks()}
     * @return the list of configured networks
     */
    public List<WifiConfiguration> getConfiguredNetworks() {
        enforceAccessPermission();
        if (mWifiStateMachineChannel != null) {
            return mWifiStateMachine.syncGetConfiguredNetworks(Binder.getCallingUid(),
                    mWifiStateMachineChannel);
        } else {
            Slog.e(TAG, "mWifiStateMachineChannel is not initialized");
            return null;
        }
    }

    /**
     * see {@link android.net.wifi.WifiManager#getPrivilegedConfiguredNetworks()}
     * @return the list of configured networks with real preSharedKey
     */
    public List<WifiConfiguration> getPrivilegedConfiguredNetworks() {
        enforceReadCredentialPermission();
        enforceAccessPermission();
        if (mWifiStateMachineChannel != null) {
            return mWifiStateMachine.syncGetPrivilegedConfiguredNetwork(mWifiStateMachineChannel);
        } else {
            Slog.e(TAG, "mWifiStateMachineChannel is not initialized");
            return null;
        }
    }

    /**
     * Returns a WifiConfiguration matching this ScanResult
     * @param scanResult scanResult that represents the BSSID
     * @return {@link WifiConfiguration} that matches this BSSID or null
     */
    public WifiConfiguration getMatchingWifiConfig(ScanResult scanResult) {
        enforceAccessPermission();
        return mWifiStateMachine.syncGetMatchingWifiConfig(scanResult, mWifiStateMachineChannel);
    }

    /**
     * see {@link android.net.wifi.WifiManager#addOrUpdateNetwork(WifiConfiguration)}
     * @return the supplicant-assigned identifier for the new or updated
     * network if the operation succeeds, or {@code -1} if it fails
     */
    public int addOrUpdateNetwork(WifiConfiguration config) {
        enforceChangePermission();
        if (isValid(config) && isValidPasspoint(config)) {

            WifiEnterpriseConfig enterpriseConfig = config.enterpriseConfig;

            if (config.isPasspoint() &&
                    (enterpriseConfig.getEapMethod() == WifiEnterpriseConfig.Eap.TLS ||
                            enterpriseConfig.getEapMethod() == WifiEnterpriseConfig.Eap.TTLS)) {
                if (config.updateIdentifier != null) {
                    enforceAccessPermission();
                }
                else {
                    try {
                        verifyCert(enterpriseConfig.getCaCertificate());
                    } catch (CertPathValidatorException cpve) {
                        Slog.e(TAG, "CA Cert " +
                                enterpriseConfig.getCaCertificate().getSubjectX500Principal() +
                                " untrusted: " + cpve.getMessage());
                        return -1;
                    } catch (GeneralSecurityException | IOException e) {
                        Slog.e(TAG, "Failed to verify certificate" +
                                enterpriseConfig.getCaCertificate().getSubjectX500Principal() +
                                ": " + e);
                        return -1;
                    }
                }
            }

            //TODO: pass the Uid the WifiStateMachine as a message parameter
            Slog.i("addOrUpdateNetwork", " uid = " + Integer.toString(Binder.getCallingUid())
                    + " SSID " + config.SSID
                    + " nid=" + Integer.toString(config.networkId));
            if (config.networkId == WifiConfiguration.INVALID_NETWORK_ID) {
                config.creatorUid = Binder.getCallingUid();
            } else {
                config.lastUpdateUid = Binder.getCallingUid();
            }
            if (mWifiStateMachineChannel != null) {
                return mWifiStateMachine.syncAddOrUpdateNetwork(mWifiStateMachineChannel, config);
            } else {
                Slog.e(TAG, "mWifiStateMachineChannel is not initialized");
                return -1;
            }
        } else {
            Slog.e(TAG, "bad network configuration");
            return -1;
        }
    }

    public static void verifyCert(X509Certificate caCert)
            throws GeneralSecurityException, IOException {
        CertificateFactory factory = CertificateFactory.getInstance("X.509");
        CertPathValidator validator =
                CertPathValidator.getInstance(CertPathValidator.getDefaultType());
        CertPath path = factory.generateCertPath(
                Arrays.asList(caCert));
        KeyStore ks = KeyStore.getInstance("AndroidCAStore");
        ks.load(null, null);
        PKIXParameters params = new PKIXParameters(ks);
        params.setRevocationEnabled(false);
        validator.validate(path, params);
    }

    /**
     * See {@link android.net.wifi.WifiManager#removeNetwork(int)}
     * @param netId the integer that identifies the network configuration
     * to the supplicant
     * @return {@code true} if the operation succeeded
     */
    public boolean removeNetwork(int netId) {
        enforceChangePermission();

        if (mWifiStateMachineChannel != null) {
            return mWifiStateMachine.syncRemoveNetwork(mWifiStateMachineChannel, netId);
        } else {
            Slog.e(TAG, "mWifiStateMachineChannel is not initialized");
            return false;
        }
    }

    /**
     * See {@link android.net.wifi.WifiManager#enableNetwork(int, boolean)}
     * @param netId the integer that identifies the network configuration
     * to the supplicant
     * @param disableOthers if true, disable all other networks.
     * @return {@code true} if the operation succeeded
     */
    public boolean enableNetwork(int netId, boolean disableOthers) {
        enforceChangePermission();
        if (mWifiStateMachineChannel != null) {
            return mWifiStateMachine.syncEnableNetwork(mWifiStateMachineChannel, netId,
                    disableOthers);
        } else {
            Slog.e(TAG, "mWifiStateMachineChannel is not initialized");
            return false;
        }
    }

    /**
     * See {@link android.net.wifi.WifiManager#disableNetwork(int)}
     * @param netId the integer that identifies the network configuration
     * to the supplicant
     * @return {@code true} if the operation succeeded
     */
    public boolean disableNetwork(int netId) {
        enforceChangePermission();
        if (mWifiStateMachineChannel != null) {
            return mWifiStateMachine.syncDisableNetwork(mWifiStateMachineChannel, netId);
        } else {
            Slog.e(TAG, "mWifiStateMachineChannel is not initialized");
            return false;
        }
    }

    /**
     * See {@link android.net.wifi.WifiManager#getConnectionInfo()}
     * @return the Wi-Fi information, contained in {@link WifiInfo}.
     */
    public WifiInfo getConnectionInfo() {
        enforceAccessPermission();
        /*
         * Make sure we have the latest information, by sending
         * a status request to the supplicant.
         */
        return mWifiStateMachine.syncRequestConnectionInfo();
    }

    /**
     * Return the results of the most recent access point scan, in the form of
     * a list of {@link ScanResult} objects.
     * @return the list of results
     */
    public List<ScanResult> getScanResults(String callingPackage) {
        enforceAccessPermission();
        int userId = UserHandle.getCallingUserId();
        int uid = Binder.getCallingUid();
        boolean canReadPeerMacAddresses = checkPeersMacAddress();
        boolean isActiveNetworkScorer =
                NetworkScorerAppManager.isCallerActiveScorer(mContext, uid);
        boolean hasInteractUsersFull = checkInteractAcrossUsersFull();
        long ident = Binder.clearCallingIdentity();
        try {
            if (!canReadPeerMacAddresses && !isActiveNetworkScorer
                    && !isLocationEnabled(callingPackage)) {
                return new ArrayList<ScanResult>();
            }
            if (!canReadPeerMacAddresses && !isActiveNetworkScorer
                    && !checkCallerCanAccessScanResults(callingPackage, uid)) {
                return new ArrayList<ScanResult>();
            }
            if (mAppOps.noteOp(AppOpsManager.OP_WIFI_SCAN, uid, callingPackage)
                    != AppOpsManager.MODE_ALLOWED) {
                return new ArrayList<ScanResult>();
            }
            if (!isCurrentProfile(userId) && !hasInteractUsersFull) {
                return new ArrayList<ScanResult>();
            }
            return mWifiStateMachine.syncGetScanResultsList();
        } finally {
            Binder.restoreCallingIdentity(ident);
        }
    }

    /**
     * Add a Hotspot 2.0 release 2 Management Object
     * @param mo The MO in XML form
     * @return -1 for failure
     */
    public int addPasspointManagementObject(String mo) {
        return mWifiStateMachine.syncAddPasspointManagementObject(mWifiStateMachineChannel, mo);
    }

    /**
     * Modify a Hotspot 2.0 release 2 Management Object
     * @param fqdn The FQDN of the service provider
     * @param mos A List of MO definitions to be updated
     * @return the number of nodes updated, or -1 for failure
     */
    public int modifyPasspointManagementObject(String fqdn, List<PasspointManagementObjectDefinition> mos) {
        return mWifiStateMachine.syncModifyPasspointManagementObject(mWifiStateMachineChannel, fqdn, mos);
    }

    /**
     * Query for a Hotspot 2.0 release 2 OSU icon
     * @param bssid The BSSID of the AP
     * @param fileName Icon file name
     */
    public void queryPasspointIcon(long bssid, String fileName) {
        mWifiStateMachine.syncQueryPasspointIcon(mWifiStateMachineChannel, bssid, fileName);
    }

    /**
     * Match the currently associated network against the SP matching the given FQDN
     * @param fqdn FQDN of the SP
     * @return ordinal [HomeProvider, RoamingProvider, Incomplete, None, Declined]
     */
    public int matchProviderWithCurrentNetwork(String fqdn) {
        return mWifiStateMachine.matchProviderWithCurrentNetwork(mWifiStateMachineChannel, fqdn);
    }

    /**
     * Deauthenticate and set the re-authentication hold off time for the current network
     * @param holdoff hold off time in milliseconds
     * @param ess set if the hold off pertains to an ESS rather than a BSS
     */
    public void deauthenticateNetwork(long holdoff, boolean ess) {
        mWifiStateMachine.deauthenticateNetwork(mWifiStateMachineChannel, holdoff, ess);
    }

    private boolean isLocationEnabled(String callingPackage) {
        boolean legacyForegroundApp = !isMApp(mContext, callingPackage)
                && isForegroundApp(callingPackage);
        return legacyForegroundApp || Settings.Secure.getInt(mContext.getContentResolver(),
                Settings.Secure.LOCATION_MODE, Settings.Secure.LOCATION_MODE_OFF)
                != Settings.Secure.LOCATION_MODE_OFF;
    }

    /**
     * Returns true if the caller holds INTERACT_ACROSS_USERS_FULL.
     */
    private boolean checkInteractAcrossUsersFull() {
        return mContext.checkCallingOrSelfPermission(
                android.Manifest.permission.INTERACT_ACROSS_USERS_FULL)
                == PackageManager.PERMISSION_GRANTED;
    }

    /**
     * Returns true if the caller holds PEERS_MAC_ADDRESS.
     */
    private boolean checkPeersMacAddress() {
        return mContext.checkCallingOrSelfPermission(
                android.Manifest.permission.PEERS_MAC_ADDRESS) == PackageManager.PERMISSION_GRANTED;
    }

    /**
     * Returns true if the calling user is the current one or a profile of the
     * current user..
     */
    private boolean isCurrentProfile(int userId) {
        int currentUser = ActivityManager.getCurrentUser();
        if (userId == currentUser) {
            return true;
        }
        List<UserInfo> profiles = mUserManager.getProfiles(currentUser);
        for (UserInfo user : profiles) {
            if (userId == user.id) {
                return true;
            }
        }
        return false;
    }

    /**
     * Tell the supplicant to persist the current list of configured networks.
     * @return {@code true} if the operation succeeded
     *
     * TODO: deprecate this
     */
    public boolean saveConfiguration() {
        boolean result = true;
        enforceChangePermission();
        if (mWifiStateMachineChannel != null) {
            return mWifiStateMachine.syncSaveConfig(mWifiStateMachineChannel);
        } else {
            Slog.e(TAG, "mWifiStateMachineChannel is not initialized");
            return false;
        }
    }

    /**
     * Set the country code
     * @param countryCode ISO 3166 country code.
     * @param persist {@code true} if the setting should be remembered.
     *
     * The persist behavior exists so that wifi can fall back to the last
     * persisted country code on a restart, when the locale information is
     * not available from telephony.
     */
    public void setCountryCode(String countryCode, boolean persist) {
        Slog.i(TAG, "WifiService trying to set country code to " + countryCode +
                " with persist set to " + persist);
        enforceConnectivityInternalPermission();
        final long token = Binder.clearCallingIdentity();
        try {
            mWifiStateMachine.setCountryCode(countryCode, persist);
        } finally {
            Binder.restoreCallingIdentity(token);
        }
    }

     /**
     * Get the country code
     * @return ISO 3166 country code.
     */
    public String getCountryCode() {
        enforceConnectivityInternalPermission();
        String country = mWifiStateMachine.getCurrentCountryCode();
        return country;
    }
    /**
     * Set the operational frequency band
     * @param band One of
     *     {@link WifiManager#WIFI_FREQUENCY_BAND_AUTO},
     *     {@link WifiManager#WIFI_FREQUENCY_BAND_5GHZ},
     *     {@link WifiManager#WIFI_FREQUENCY_BAND_2GHZ},
     * @param persist {@code true} if the setting should be remembered.
     *
     */
    public void setFrequencyBand(int band, boolean persist) {
        enforceChangePermission();
        if (!isDualBandSupported()) return;
        Slog.i(TAG, "WifiService trying to set frequency band to " + band +
                " with persist set to " + persist);
        final long token = Binder.clearCallingIdentity();
        try {
            mWifiStateMachine.setFrequencyBand(band, persist);
        } finally {
            Binder.restoreCallingIdentity(token);
        }
    }


    /**
     * Get the operational frequency band
     */
    public int getFrequencyBand() {
        enforceAccessPermission();
        return mWifiStateMachine.getFrequencyBand();
    }

    public boolean isDualBandSupported() {
        //TODO: Should move towards adding a driver API that checks at runtime
        return mContext.getResources().getBoolean(
                com.android.internal.R.bool.config_wifi_dual_band_support);
    }

    /**
     * Return the DHCP-assigned addresses from the last successful DHCP request,
     * if any.
     * @return the DHCP information
     * @deprecated
     */
    public DhcpInfo getDhcpInfo() {
        enforceAccessPermission();
        DhcpResults dhcpResults = mWifiStateMachine.syncGetDhcpResults();

        DhcpInfo info = new DhcpInfo();

        if (dhcpResults.ipAddress != null &&
                dhcpResults.ipAddress.getAddress() instanceof Inet4Address) {
            info.ipAddress = NetworkUtils.inetAddressToInt((Inet4Address) dhcpResults.ipAddress.getAddress());
        }

        if (dhcpResults.gateway != null) {
            info.gateway = NetworkUtils.inetAddressToInt((Inet4Address) dhcpResults.gateway);
        }

        int dnsFound = 0;
        for (InetAddress dns : dhcpResults.dnsServers) {
            if (dns instanceof Inet4Address) {
                if (dnsFound == 0) {
                    info.dns1 = NetworkUtils.inetAddressToInt((Inet4Address)dns);
                } else {
                    info.dns2 = NetworkUtils.inetAddressToInt((Inet4Address)dns);
                }
                if (++dnsFound > 1) break;
            }
        }
        InetAddress serverAddress = dhcpResults.serverAddress;
        if (serverAddress instanceof Inet4Address) {
            info.serverAddress = NetworkUtils.inetAddressToInt((Inet4Address)serverAddress);
        }
        info.leaseDuration = dhcpResults.leaseDuration;

        return info;
    }

    /**
     * see {@link android.net.wifi.WifiManager#addToBlacklist}
     *
     */
    public void addToBlacklist(String bssid) {
        enforceChangePermission();

        mWifiStateMachine.addToBlacklist(bssid);
    }

    /**
     * see {@link android.net.wifi.WifiManager#clearBlacklist}
     *
     */
    public void clearBlacklist() {
        enforceChangePermission();

        mWifiStateMachine.clearBlacklist();
    }

    /**
     * enable TDLS for the local NIC to remote NIC
     * The APPs don't know the remote MAC address to identify NIC though,
     * so we need to do additional work to find it from remote IP address
     */

    class TdlsTaskParams {
        public String remoteIpAddress;
        public boolean enable;
    }

    class TdlsTask extends AsyncTask<TdlsTaskParams, Integer, Integer> {
        @Override
        protected Integer doInBackground(TdlsTaskParams... params) {

            // Retrieve parameters for the call
            TdlsTaskParams param = params[0];
            String remoteIpAddress = param.remoteIpAddress.trim();
            boolean enable = param.enable;

            // Get MAC address of Remote IP
            String macAddress = null;

            BufferedReader reader = null;

            try {
                reader = new BufferedReader(new FileReader("/proc/net/arp"));

                // Skip over the line bearing colum titles
                String line = reader.readLine();

                while ((line = reader.readLine()) != null) {
                    String[] tokens = line.split("[ ]+");
                    if (tokens.length < 6) {
                        continue;
                    }

                    // ARP column format is
                    // Address HWType HWAddress Flags Mask IFace
                    String ip = tokens[0];
                    String mac = tokens[3];

                    if (remoteIpAddress.equals(ip)) {
                        macAddress = mac;
                        break;
                    }
                }

                if (macAddress == null) {
                    Slog.w(TAG, "Did not find remoteAddress {" + remoteIpAddress + "} in " +
                            "/proc/net/arp");
                } else {
                    enableTdlsWithMacAddress(macAddress, enable);
                }

            } catch (FileNotFoundException e) {
                Slog.e(TAG, "Could not open /proc/net/arp to lookup mac address");
            } catch (IOException e) {
                Slog.e(TAG, "Could not read /proc/net/arp to lookup mac address");
            } finally {
                try {
                    if (reader != null) {
                        reader.close();
                    }
                }
                catch (IOException e) {
                    // Do nothing
                }
            }

            return 0;
        }
    }

    public void enableTdls(String remoteAddress, boolean enable) {
        if (remoteAddress == null) {
          throw new IllegalArgumentException("remoteAddress cannot be null");
        }

        TdlsTaskParams params = new TdlsTaskParams();
        params.remoteIpAddress = remoteAddress;
        params.enable = enable;
        new TdlsTask().execute(params);
    }


    public void enableTdlsWithMacAddress(String remoteMacAddress, boolean enable) {
        if (remoteMacAddress == null) {
          throw new IllegalArgumentException("remoteMacAddress cannot be null");
        }

        mWifiStateMachine.enableTdls(remoteMacAddress, enable);
    }

    /**
     * Get a reference to handler. This is used by a client to establish
     * an AsyncChannel communication with WifiService
     */
    public Messenger getWifiServiceMessenger() {
        enforceAccessPermission();
        enforceChangePermission();
        return new Messenger(mClientHandler);
    }

    /**
     * Disable an ephemeral network, i.e. network that is created thru a WiFi Scorer
     */
    public void disableEphemeralNetwork(String SSID) {
        enforceAccessPermission();
        enforceChangePermission();
        mWifiStateMachine.disableEphemeralNetwork(SSID);
    }

    /**
     * Get the IP and proxy configuration file
     */
    public String getConfigFile() {
        enforceAccessPermission();
        return mWifiStateMachine.getConfigFile();
    }

    private final BroadcastReceiver mReceiver = new BroadcastReceiver() {
        @Override
        public void onReceive(Context context, Intent intent) {
            String action = intent.getAction();
            if (action.equals(Intent.ACTION_SCREEN_ON)) {
                mWifiController.sendMessage(CMD_SCREEN_ON);
            } else if (action.equals(Intent.ACTION_USER_PRESENT)) {
                mWifiController.sendMessage(CMD_USER_PRESENT);
            } else if (action.equals(Intent.ACTION_SCREEN_OFF)) {
                mWifiController.sendMessage(CMD_SCREEN_OFF);
            } else if (action.equals(Intent.ACTION_BATTERY_CHANGED)) {
                int pluggedType = intent.getIntExtra("plugged", 0);
                mWifiController.sendMessage(CMD_BATTERY_CHANGED, pluggedType, 0, null);
            } else if (action.equals(BluetoothAdapter.ACTION_CONNECTION_STATE_CHANGED)) {
                int state = intent.getIntExtra(BluetoothAdapter.EXTRA_CONNECTION_STATE,
                        BluetoothAdapter.STATE_DISCONNECTED);
                mWifiStateMachine.sendBluetoothAdapterStateChange(state);
            } else if (action.equals(TelephonyIntents.ACTION_EMERGENCY_CALLBACK_MODE_CHANGED)) {
                boolean emergencyMode = intent.getBooleanExtra("phoneinECMState", false);
                mWifiController.sendMessage(CMD_EMERGENCY_MODE_CHANGED, emergencyMode ? 1 : 0, 0);
            } else if (action.equals(TelephonyIntents.ACTION_EMERGENCY_CALL_STATE_CHANGED)) {
                boolean inCall = intent.getBooleanExtra(PhoneConstants.PHONE_IN_EMERGENCY_CALL, false);
                mWifiController.sendMessage(CMD_EMERGENCY_CALL_STATE_CHANGED, inCall ? 1 : 0, 0);
            } else if (action.equals(PowerManager.ACTION_DEVICE_IDLE_MODE_CHANGED)) {
                handleIdleModeChanged();
            }
        }
    };

    /**
     * Observes settings changes to scan always mode.
     */
    private void registerForScanModeChange() {
        ContentObserver contentObserver = new ContentObserver(null) {
            @Override
            public void onChange(boolean selfChange) {
                mSettingsStore.handleWifiScanAlwaysAvailableToggled();
                mWifiController.sendMessage(CMD_SCAN_ALWAYS_MODE_CHANGED);
            }
        };

        mContext.getContentResolver().registerContentObserver(
                Settings.Global.getUriFor(Settings.Global.WIFI_SCAN_ALWAYS_AVAILABLE),
                false, contentObserver);
    }

    private void registerForBroadcasts() {
        IntentFilter intentFilter = new IntentFilter();
        intentFilter.addAction(Intent.ACTION_SCREEN_ON);
        intentFilter.addAction(Intent.ACTION_USER_PRESENT);
        intentFilter.addAction(Intent.ACTION_SCREEN_OFF);
        intentFilter.addAction(Intent.ACTION_BATTERY_CHANGED);
        intentFilter.addAction(WifiManager.NETWORK_STATE_CHANGED_ACTION);
        intentFilter.addAction(BluetoothAdapter.ACTION_CONNECTION_STATE_CHANGED);
        intentFilter.addAction(TelephonyIntents.ACTION_EMERGENCY_CALLBACK_MODE_CHANGED);
        intentFilter.addAction(PowerManager.ACTION_DEVICE_IDLE_MODE_CHANGED);

        boolean trackEmergencyCallState = mContext.getResources().getBoolean(
                com.android.internal.R.bool.config_wifi_turn_off_during_emergency_call);
        if (trackEmergencyCallState) {
            intentFilter.addAction(TelephonyIntents.ACTION_EMERGENCY_CALL_STATE_CHANGED);
        }

        mContext.registerReceiver(mReceiver, intentFilter);
    }

    private void registerForPackageOrUserRemoval() {
        IntentFilter intentFilter = new IntentFilter();
        intentFilter.addAction(Intent.ACTION_PACKAGE_REMOVED);
        intentFilter.addAction(Intent.ACTION_USER_REMOVED);
        mContext.registerReceiverAsUser(new BroadcastReceiver() {
            @Override
            public void onReceive(Context context, Intent intent) {
                switch (intent.getAction()) {
                    case Intent.ACTION_PACKAGE_REMOVED: {
                        if (intent.getBooleanExtra(Intent.EXTRA_REPLACING, false)) {
                            return;
                        }
                        int uid = intent.getIntExtra(Intent.EXTRA_UID, -1);
                        Uri uri = intent.getData();
                        if (uid == -1 || uri == null) {
                            return;
                        }
                        String pkgName = uri.getSchemeSpecificPart();
                        mWifiStateMachine.removeAppConfigs(pkgName, uid);
                        break;
                    }
                    case Intent.ACTION_USER_REMOVED: {
                        int userHandle = intent.getIntExtra(Intent.EXTRA_USER_HANDLE, 0);
                        mWifiStateMachine.removeUserConfigs(userHandle);
                        break;
                    }
                }
            }
        }, UserHandle.ALL, intentFilter, null, null);
    }

    @Override
    protected void dump(FileDescriptor fd, PrintWriter pw, String[] args) {
        if (mContext.checkCallingOrSelfPermission(android.Manifest.permission.DUMP)
                != PackageManager.PERMISSION_GRANTED) {
            pw.println("Permission Denial: can't dump WifiService from from pid="
                    + Binder.getCallingPid()
                    + ", uid=" + Binder.getCallingUid());
            return;
        }
        if (args.length > 0 && WifiMetrics.PROTO_DUMP_ARG.equals(args[0])) {
            // WifiMetrics proto bytes were requested. Dump only these.
            mWifiStateMachine.updateWifiMetrics();
            mWifiMetrics.dump(fd, pw, args);
        } else {
            pw.println("Wi-Fi is " + mWifiStateMachine.syncGetWifiStateByName());
            pw.println("Stay-awake conditions: " +
                    Settings.Global.getInt(mContext.getContentResolver(),
                                           Settings.Global.STAY_ON_WHILE_PLUGGED_IN, 0));
            pw.println("mMulticastEnabled " + mMulticastEnabled);
            pw.println("mMulticastDisabled " + mMulticastDisabled);
            pw.println("mInIdleMode " + mInIdleMode);
            pw.println("mScanPending " + mScanPending);
            mWifiController.dump(fd, pw, args);
            mSettingsStore.dump(fd, pw, args);
            mNotificationController.dump(fd, pw, args);
            mTrafficPoller.dump(fd, pw, args);

            pw.println("Latest scan results:");
            List<ScanResult> scanResults = mWifiStateMachine.syncGetScanResultsList();
            long nowMs = System.currentTimeMillis();
            if (scanResults != null && scanResults.size() != 0) {
                pw.println("    BSSID              Frequency  RSSI    Age      SSID " +
                        "                                Flags");
                for (ScanResult r : scanResults) {
                    long ageSec = 0;
                    long ageMilli = 0;
                    if (nowMs > r.seen && r.seen > 0) {
                        ageSec = (nowMs - r.seen) / 1000;
                        ageMilli = (nowMs - r.seen) % 1000;
                    }
                    String candidate = " ";
                    if (r.isAutoJoinCandidate > 0) candidate = "+";
                    pw.printf("  %17s  %9d  %5d  %3d.%03d%s   %-32s  %s\n",
                                             r.BSSID,
                                             r.frequency,
                                             r.level,
                                             ageSec, ageMilli,
                                             candidate,
                                             r.SSID == null ? "" : r.SSID,
                                             r.capabilities);
                }
            }
            pw.println();
            pw.println("Locks acquired: " + mFullLocksAcquired + " full, " +
                    mFullHighPerfLocksAcquired + " full high perf, " +
                    mScanLocksAcquired + " scan");
            pw.println("Locks released: " + mFullLocksReleased + " full, " +
                    mFullHighPerfLocksReleased + " full high perf, " +
                    mScanLocksReleased + " scan");
            pw.println();
            pw.println("Locks held:");
            mLocks.dump(pw);

            pw.println("Multicast Locks held:");
            for (Multicaster l : mMulticasters) {
                pw.print("    ");
                pw.println(l);
            }

            pw.println();
            mWifiStateMachine.dump(fd, pw, args);
            pw.println();
        }
    }

    private class WifiLock extends DeathRecipient {
        WifiLock(int lockMode, String tag, IBinder binder, WorkSource ws) {
            super(lockMode, tag, binder, ws);
        }

        public void binderDied() {
            synchronized (mLocks) {
                releaseWifiLockLocked(mBinder);
            }
        }

        public String toString() {
            return "WifiLock{" + mTag + " type=" + mMode + " binder=" + mBinder + "}";
        }
    }

    public class LockList {
        private List<WifiLock> mList;

        private LockList() {
            mList = new ArrayList<WifiLock>();
        }

        synchronized boolean hasLocks() {
            return !mList.isEmpty();
        }

        synchronized int getStrongestLockMode() {
            if (mList.isEmpty()) {
                return WifiManager.WIFI_MODE_FULL;
            }

            if (mFullHighPerfLocksAcquired > mFullHighPerfLocksReleased) {
                return WifiManager.WIFI_MODE_FULL_HIGH_PERF;
            }

            if (mFullLocksAcquired > mFullLocksReleased) {
                return WifiManager.WIFI_MODE_FULL;
            }

            return WifiManager.WIFI_MODE_SCAN_ONLY;
        }

        synchronized void updateWorkSource(WorkSource ws) {
            for (int i = 0; i < mLocks.mList.size(); i++) {
                ws.add(mLocks.mList.get(i).mWorkSource);
            }
        }

        private void addLock(WifiLock lock) {
            if (findLockByBinder(lock.mBinder) < 0) {
                mList.add(lock);
            }
        }

        private WifiLock removeLock(IBinder binder) {
            int index = findLockByBinder(binder);
            if (index >= 0) {
                WifiLock ret = mList.remove(index);
                ret.unlinkDeathRecipient();
                return ret;
            } else {
                return null;
            }
        }

        private int findLockByBinder(IBinder binder) {
            int size = mList.size();
            for (int i = size - 1; i >= 0; i--) {
                if (mList.get(i).mBinder == binder)
                    return i;
            }
            return -1;
        }

        private void dump(PrintWriter pw) {
            for (WifiLock l : mList) {
                pw.print("    ");
                pw.println(l);
            }
        }
    }

    void enforceWakeSourcePermission(int uid, int pid) {
        if (uid == android.os.Process.myUid()) {
            return;
        }
        mContext.enforcePermission(android.Manifest.permission.UPDATE_DEVICE_STATS,
                pid, uid, null);
    }

    public boolean acquireWifiLock(IBinder binder, int lockMode, String tag, WorkSource ws) {
        mContext.enforceCallingOrSelfPermission(android.Manifest.permission.WAKE_LOCK, null);
        if (lockMode != WifiManager.WIFI_MODE_FULL &&
                lockMode != WifiManager.WIFI_MODE_SCAN_ONLY &&
                lockMode != WifiManager.WIFI_MODE_FULL_HIGH_PERF) {
            Slog.e(TAG, "Illegal argument, lockMode= " + lockMode);
            if (DBG) throw new IllegalArgumentException("lockMode=" + lockMode);
            return false;
        }
        if (ws != null && ws.size() == 0) {
            ws = null;
        }
        if (ws != null) {
            enforceWakeSourcePermission(Binder.getCallingUid(), Binder.getCallingPid());
        }
        if (ws == null) {
            ws = new WorkSource(Binder.getCallingUid());
        }
        WifiLock wifiLock = new WifiLock(lockMode, tag, binder, ws);
        synchronized (mLocks) {
            return acquireWifiLockLocked(wifiLock);
        }
    }

    private void noteAcquireWifiLock(WifiLock wifiLock) throws RemoteException {
        switch(wifiLock.mMode) {
            case WifiManager.WIFI_MODE_FULL:
            case WifiManager.WIFI_MODE_FULL_HIGH_PERF:
            case WifiManager.WIFI_MODE_SCAN_ONLY:
                mBatteryStats.noteFullWifiLockAcquiredFromSource(wifiLock.mWorkSource);
                break;
        }
    }

    private void noteReleaseWifiLock(WifiLock wifiLock) throws RemoteException {
        switch(wifiLock.mMode) {
            case WifiManager.WIFI_MODE_FULL:
            case WifiManager.WIFI_MODE_FULL_HIGH_PERF:
            case WifiManager.WIFI_MODE_SCAN_ONLY:
                mBatteryStats.noteFullWifiLockReleasedFromSource(wifiLock.mWorkSource);
                break;
        }
    }

    private boolean acquireWifiLockLocked(WifiLock wifiLock) {
        if (DBG) Slog.d(TAG, "acquireWifiLockLocked: " + wifiLock);

        mLocks.addLock(wifiLock);

        long ident = Binder.clearCallingIdentity();
        try {
            noteAcquireWifiLock(wifiLock);
            switch(wifiLock.mMode) {
            case WifiManager.WIFI_MODE_FULL:
                ++mFullLocksAcquired;
                break;
            case WifiManager.WIFI_MODE_FULL_HIGH_PERF:
                ++mFullHighPerfLocksAcquired;
                break;

            case WifiManager.WIFI_MODE_SCAN_ONLY:
                ++mScanLocksAcquired;
                break;
            }
            mWifiController.sendMessage(CMD_LOCKS_CHANGED);
            return true;
        } catch (RemoteException e) {
            return false;
        } finally {
            Binder.restoreCallingIdentity(ident);
        }
    }

    public void updateWifiLockWorkSource(IBinder lock, WorkSource ws) {
        int uid = Binder.getCallingUid();
        int pid = Binder.getCallingPid();
        if (ws != null && ws.size() == 0) {
            ws = null;
        }
        if (ws != null) {
            enforceWakeSourcePermission(uid, pid);
        }
        long ident = Binder.clearCallingIdentity();
        try {
            synchronized (mLocks) {
                int index = mLocks.findLockByBinder(lock);
                if (index < 0) {
                    throw new IllegalArgumentException("Wifi lock not active");
                }
                WifiLock wl = mLocks.mList.get(index);
                noteReleaseWifiLock(wl);
                wl.mWorkSource = ws != null ? new WorkSource(ws) : new WorkSource(uid);
                noteAcquireWifiLock(wl);
            }
        } catch (RemoteException e) {
        } finally {
            Binder.restoreCallingIdentity(ident);
        }
    }

    public boolean releaseWifiLock(IBinder lock) {
        mContext.enforceCallingOrSelfPermission(android.Manifest.permission.WAKE_LOCK, null);
        synchronized (mLocks) {
            return releaseWifiLockLocked(lock);
        }
    }

    private boolean releaseWifiLockLocked(IBinder lock) {
        boolean hadLock;

        WifiLock wifiLock = mLocks.removeLock(lock);

        if (DBG) Slog.d(TAG, "releaseWifiLockLocked: " + wifiLock);

        hadLock = (wifiLock != null);

        long ident = Binder.clearCallingIdentity();
        try {
            if (hadLock) {
                noteReleaseWifiLock(wifiLock);
                switch(wifiLock.mMode) {
                    case WifiManager.WIFI_MODE_FULL:
                        ++mFullLocksReleased;
                        break;
                    case WifiManager.WIFI_MODE_FULL_HIGH_PERF:
                        ++mFullHighPerfLocksReleased;
                        break;
                    case WifiManager.WIFI_MODE_SCAN_ONLY:
                        ++mScanLocksReleased;
                        break;
                }
                mWifiController.sendMessage(CMD_LOCKS_CHANGED);
            }
        } catch (RemoteException e) {
        } finally {
            Binder.restoreCallingIdentity(ident);
        }

        return hadLock;
    }

    private abstract class DeathRecipient
            implements IBinder.DeathRecipient {
        String mTag;
        int mMode;
        IBinder mBinder;
        WorkSource mWorkSource;

        DeathRecipient(int mode, String tag, IBinder binder, WorkSource ws) {
            super();
            mTag = tag;
            mMode = mode;
            mBinder = binder;
            mWorkSource = ws;
            try {
                mBinder.linkToDeath(this, 0);
            } catch (RemoteException e) {
                binderDied();
            }
        }

        void unlinkDeathRecipient() {
            mBinder.unlinkToDeath(this, 0);
        }
    }

    private class Multicaster extends DeathRecipient {
        Multicaster(String tag, IBinder binder) {
            super(Binder.getCallingUid(), tag, binder, null);
        }

        public void binderDied() {
            Slog.e(TAG, "Multicaster binderDied");
            synchronized (mMulticasters) {
                int i = mMulticasters.indexOf(this);
                if (i != -1) {
                    removeMulticasterLocked(i, mMode);
                }
            }
        }

        public String toString() {
            return "Multicaster{" + mTag + " binder=" + mBinder + "}";
        }

        public int getUid() {
            return mMode;
        }
    }

    public void initializeMulticastFiltering() {
        enforceMulticastChangePermission();

        synchronized (mMulticasters) {
            // if anybody had requested filters be off, leave off
            if (mMulticasters.size() != 0) {
                return;
            } else {
                mWifiStateMachine.startFilteringMulticastV4Packets();
            }
        }
    }

    public void acquireMulticastLock(IBinder binder, String tag) {
        enforceMulticastChangePermission();

        synchronized (mMulticasters) {
            mMulticastEnabled++;
            mMulticasters.add(new Multicaster(tag, binder));
            // Note that we could call stopFilteringMulticastV4Packets only when
            // our new size == 1 (first call), but this function won't
            // be called often and by making the stopPacket call each
            // time we're less fragile and self-healing.
            mWifiStateMachine.stopFilteringMulticastV4Packets();
        }

        int uid = Binder.getCallingUid();
        final long ident = Binder.clearCallingIdentity();
        try {
            mBatteryStats.noteWifiMulticastEnabled(uid);
        } catch (RemoteException e) {
        } finally {
            Binder.restoreCallingIdentity(ident);
        }
    }

    public void releaseMulticastLock() {
        enforceMulticastChangePermission();

        int uid = Binder.getCallingUid();
        synchronized (mMulticasters) {
            mMulticastDisabled++;
            int size = mMulticasters.size();
            for (int i = size - 1; i >= 0; i--) {
                Multicaster m = mMulticasters.get(i);
                if ((m != null) && (m.getUid() == uid)) {
                    removeMulticasterLocked(i, uid);
                }
            }
        }
    }

    private void removeMulticasterLocked(int i, int uid)
    {
        Multicaster removed = mMulticasters.remove(i);

        if (removed != null) {
            removed.unlinkDeathRecipient();
        }
        if (mMulticasters.size() == 0) {
            mWifiStateMachine.startFilteringMulticastV4Packets();
        }

        final long ident = Binder.clearCallingIdentity();
        try {
            mBatteryStats.noteWifiMulticastDisabled(uid);
        } catch (RemoteException e) {
        } finally {
            Binder.restoreCallingIdentity(ident);
        }
    }

    public boolean isMulticastEnabled() {
        enforceAccessPermission();

        synchronized (mMulticasters) {
            return (mMulticasters.size() > 0);
        }
    }

    public void enableVerboseLogging(int verbose) {
        enforceAccessPermission();
        mWifiStateMachine.enableVerboseLogging(verbose);
    }

    public int getVerboseLoggingLevel() {
        enforceAccessPermission();
        return mWifiStateMachine.getVerboseLoggingLevel();
    }

    public void enableAggressiveHandover(int enabled) {
        enforceAccessPermission();
        mWifiStateMachine.enableAggressiveHandover(enabled);
    }

    public int getAggressiveHandover() {
        enforceAccessPermission();
        return mWifiStateMachine.getAggressiveHandover();
    }

    public void setAllowScansWithTraffic(int enabled) {
        enforceAccessPermission();
        mWifiStateMachine.setAllowScansWithTraffic(enabled);
    }

    public int getAllowScansWithTraffic() {
        enforceAccessPermission();
        return mWifiStateMachine.getAllowScansWithTraffic();
    }

    public boolean enableAutoJoinWhenAssociated(boolean enabled) {
        enforceChangePermission();
        return mWifiStateMachine.enableAutoJoinWhenAssociated(enabled);
    }

    public boolean getEnableAutoJoinWhenAssociated() {
        enforceAccessPermission();
        return mWifiStateMachine.getEnableAutoJoinWhenAssociated();
    }
    public void setHalBasedAutojoinOffload(int enabled) {
        enforceConnectivityInternalPermission();
        mWifiStateMachine.setHalBasedAutojoinOffload(enabled);
    }

    public int getHalBasedAutojoinOffload() {
        enforceAccessPermission();
        return mWifiStateMachine.getHalBasedAutojoinOffload();
    }

    /* Return the Wifi Connection statistics object */
    public WifiConnectionStatistics getConnectionStatistics() {
        enforceAccessPermission();
        enforceReadCredentialPermission();
        if (mWifiStateMachineChannel != null) {
            return mWifiStateMachine.syncGetConnectionStatistics(mWifiStateMachineChannel);
        } else {
            Slog.e(TAG, "mWifiStateMachineChannel is not initialized");
            return null;
        }
    }

    public void factoryReset() {
        enforceConnectivityInternalPermission();

        if (mUserManager.hasUserRestriction(UserManager.DISALLOW_NETWORK_RESET)) {
            return;
        }

        if (!mUserManager.hasUserRestriction(UserManager.DISALLOW_CONFIG_TETHERING)) {
            // Turn mobile hotspot off
            setWifiApEnabled(null, false);
        }

        if (!mUserManager.hasUserRestriction(UserManager.DISALLOW_CONFIG_WIFI)) {
            // Enable wifi
            setWifiEnabled(true);
            // Delete all Wifi SSIDs
            List<WifiConfiguration> networks = getConfiguredNetworks();
            if (networks != null) {
                for (WifiConfiguration config : networks) {
                    removeNetwork(config.networkId);
                }
                saveConfiguration();
            }
        }
    }

    /* private methods */
    static boolean logAndReturnFalse(String s) {
        Log.d(TAG, s);
        return false;
    }

    public static boolean isValid(WifiConfiguration config) {
        String validity = checkValidity(config);
        return validity == null || logAndReturnFalse(validity);
    }

    public static boolean isValidPasspoint(WifiConfiguration config) {
        String validity = checkPasspointValidity(config);
        return validity == null || logAndReturnFalse(validity);
    }

    public static String checkValidity(WifiConfiguration config) {
        if (config.allowedKeyManagement == null)
            return "allowed kmgmt";

        if (config.allowedKeyManagement.cardinality() > 1) {
            if (config.allowedKeyManagement.cardinality() != 2) {
                return "cardinality != 2";
            }
            if (!config.allowedKeyManagement.get(WifiConfiguration.KeyMgmt.WPA_EAP)) {
                return "not WPA_EAP";
            }
            if ((!config.allowedKeyManagement.get(WifiConfiguration.KeyMgmt.IEEE8021X))
                    && (!config.allowedKeyManagement.get(WifiConfiguration.KeyMgmt.WPA_PSK))) {
                return "not PSK or 8021X";
            }
        }
        return null;
    }

    public static String checkPasspointValidity(WifiConfiguration config) {
        if (!TextUtils.isEmpty(config.FQDN)) {
            /* this is passpoint configuration; it must not have an SSID */
            if (!TextUtils.isEmpty(config.SSID)) {
                return "SSID not expected for Passpoint: '" + config.SSID +
                        "' FQDN " + toHexString(config.FQDN);
            }
            /* this is passpoint configuration; it must have a providerFriendlyName */
            if (TextUtils.isEmpty(config.providerFriendlyName)) {
                return "no provider friendly name";
            }
            WifiEnterpriseConfig enterpriseConfig = config.enterpriseConfig;
            /* this is passpoint configuration; it must have enterprise config */
            if (enterpriseConfig == null
                    || enterpriseConfig.getEapMethod() == WifiEnterpriseConfig.Eap.NONE ) {
                return "no enterprise config";
            }
            if ((enterpriseConfig.getEapMethod() == WifiEnterpriseConfig.Eap.TLS ||
                    enterpriseConfig.getEapMethod() == WifiEnterpriseConfig.Eap.TTLS ||
                    enterpriseConfig.getEapMethod() == WifiEnterpriseConfig.Eap.PEAP) &&
                    enterpriseConfig.getCaCertificate() == null) {
                return "no CA certificate";
            }
        }
        return null;
    }

    public Network getCurrentNetwork() {
        enforceAccessPermission();
        return mWifiStateMachine.getCurrentNetwork();
    }

    public static String toHexString(String s) {
        if (s == null) {
            return "null";
        }
        StringBuilder sb = new StringBuilder();
        sb.append('\'').append(s).append('\'');
        for (int n = 0; n < s.length(); n++) {
            sb.append(String.format(" %02x", s.charAt(n) & 0xffff));
        }
        return sb.toString();
    }

    /**
     * Checks that calling process has android.Manifest.permission.ACCESS_COARSE_LOCATION or
     * android.Manifest.permission.ACCESS_FINE_LOCATION and a corresponding app op is allowed
     */
    private boolean checkCallerCanAccessScanResults(String callingPackage, int uid) {
        if (ActivityManager.checkUidPermission(Manifest.permission.ACCESS_FINE_LOCATION, uid)
                == PackageManager.PERMISSION_GRANTED
                && checkAppOppAllowed(AppOpsManager.OP_FINE_LOCATION, callingPackage, uid)) {
            return true;
        }

        if (ActivityManager.checkUidPermission(Manifest.permission.ACCESS_COARSE_LOCATION, uid)
                == PackageManager.PERMISSION_GRANTED
                && checkAppOppAllowed(AppOpsManager.OP_COARSE_LOCATION, callingPackage, uid)) {
            return true;
        }
        boolean apiLevel23App = isMApp(mContext, callingPackage);
        // Pre-M apps running in the foreground should continue getting scan results
        if (!apiLevel23App && isForegroundApp(callingPackage)) {
            return true;
        }
        Log.e(TAG, "Permission denial: Need ACCESS_COARSE_LOCATION or ACCESS_FINE_LOCATION "
                + "permission to get scan results");
        return false;
    }

    private boolean checkAppOppAllowed(int op, String callingPackage, int uid) {
        return mAppOps.noteOp(op, uid, callingPackage) == AppOpsManager.MODE_ALLOWED;
    }

    private static boolean isMApp(Context context, String pkgName) {
        try {
            return context.getPackageManager().getApplicationInfo(pkgName, 0)
                    .targetSdkVersion >= Build.VERSION_CODES.M;
        } catch (PackageManager.NameNotFoundException e) {
            // In case of exception, assume M app (more strict checking)
        }
        return true;
    }

    public void hideCertFromUnaffiliatedUsers(String alias) {
        mCertManager.hideCertFromUnaffiliatedUsers(alias);
    }

    public String[] listClientCertsForCurrentUser() {
        return mCertManager.listClientCertsForCurrentUser();
    }

    /**
     * Return true if the specified package name is a foreground app.
     *
     * @param pkgName application package name.
     */
    private boolean isForegroundApp(String pkgName) {
        ActivityManager am = (ActivityManager)mContext.getSystemService(Context.ACTIVITY_SERVICE);
        List<ActivityManager.RunningTaskInfo> tasks = am.getRunningTasks(1);
        return !tasks.isEmpty() && pkgName.equals(tasks.get(0).topActivity.getPackageName());
    }

}<|MERGE_RESOLUTION|>--- conflicted
+++ resolved
@@ -324,11 +324,7 @@
         mBatteryStats = BatteryStatsService.getService();
         mPowerManager = context.getSystemService(PowerManager.class);
         mAppOps = (AppOpsManager)context.getSystemService(Context.APP_OPS_SERVICE);
-<<<<<<< HEAD
-        mUserManager = UserManager.get(mContext);
         mCertManager = new WifiCertManager(mContext);
-=======
->>>>>>> 865cc79c
 
         mNotificationController = new WifiNotificationController(mContext, mWifiStateMachine);
 
