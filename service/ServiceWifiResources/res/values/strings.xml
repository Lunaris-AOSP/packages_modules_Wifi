<?xml version="1.0" encoding="utf-8"?>
<!-- Copyright (C) 2019 The Android Open Source Project

     Licensed under the Apache License, Version 2.0 (the "License");
     you may not use this file except in compliance with the License.
     You may obtain a copy of the License at

          http://www.apache.org/licenses/LICENSE-2.0

     Unless required by applicable law or agreed to in writing, software
     distributed under the License is distributed on an "AS IS" BASIS,
     WITHOUT WARRANTIES OR CONDITIONS OF ANY KIND, either express or implied.
     See the License for the specific language governing permissions and
     limitations under the License.
-->

<resources xmlns:xliff="urn:oasis:names:tc:xliff:document:1.2">
    <!-- Official label of the wifi stack -->
    <string name="wifiResourcesAppLabel" product="default">System Wi-Fi Resources</string>
    <!-- Notification title for a nearby open wireless network.-->
    <string name="wifi_available_title">Connect to open Wi\u2011Fi network</string>
    <!-- Notification title when the system is connecting to the specified network. The network name is specified in the notification content. -->
    <string name="wifi_available_title_connecting">Connecting to Wi\u2011Fi network</string>
    <!-- Notification title when the system has connected to the network. The network name is specified in the notification content. -->
    <string name="wifi_available_title_connected">Connected to Wi\u2011Fi network</string>
    <!-- Notification title when the system failed to connect to the specified network. -->
    <string name="wifi_available_title_failed_to_connect">Could not connect to Wi\u2011Fi network</string>
    <!-- Notification content when the system failed to connect to the specified network. This informs the user that tapping on this notification will open the wifi picker. -->
    <string name="wifi_available_content_failed_to_connect">Tap to see all networks</string>
    <!-- Notification action name for connecting to the network specified in the notification body. -->
    <string name="wifi_available_action_connect">Connect</string>
    <!-- Notification action name for opening the wifi picker, showing the user all the nearby networks. -->
    <string name="wifi_available_action_all_networks">All networks</string>

    <!-- Text shown when viewing channel settings for notifications related to network status -->
    <string name="notification_channel_network_status">Network status</string>
    <!-- Text shown when viewing channel settings for notifications related to network alerts -->
    <string name="notification_channel_network_alerts">Network alerts</string>
    <!-- Text shown when viewing the channel settings for notification about open nearby wireless networks. -->
    <string name="notification_channel_network_available">Network available</string>
    <!-- Text shown when viewing the channel settings for notifications related apm enhancement. -->
    <string name="notification_channel_apm_alerts">APM alerts</string>

    <!-- Notification title for a connection to a app suggested wireless network.-->
    <string name="wifi_suggestion_title">Allow suggested Wi\u2011Fi networks?</string>
    <!-- Notification content for a connection to a app suggested wireless network.-->
    <string name="wifi_suggestion_content"><xliff:g id="name" example="App123">%s</xliff:g> suggested networks. Device may connect automatically. </string>
    <!-- Notification action for allowing app specified in the notification body.-->
    <string name="wifi_suggestion_action_allow_app">Allow</string>
    <!-- Notification action for disallowing app specified in the notification body.-->
    <string name="wifi_suggestion_action_disallow_app">No thanks</string>

    <!-- Notification title for a connection to a SIM-based carrier network without IMSI privacy protection. -->
    <string name="wifi_suggestion_imsi_privacy_title">Connect to <xliff:g id="carrierName" example="xxxMobile">%s</xliff:g> Wi\u2011Fi?</string>
    <!-- Notification content for a connection to a SIM-based carrier network without IMSI privacy protection.-->
    <string name="wifi_suggestion_imsi_privacy_content">These networks receive a SIM ID that can be used to track device location</string>
    <!-- Notification action for allowing carrier specified in the notification body.-->
    <string name="wifi_suggestion_action_allow_imsi_privacy_exemption_carrier">Connect</string>
    <!-- Notification action for disallowing carrier specified in the notification body.-->
    <string name="wifi_suggestion_action_disallow_imsi_privacy_exemption_carrier">Don\u0027t connect</string>
    <!-- Confirmation dialog title for a connection to a SIM-based carrier network without IMSI privacy protection. -->
    <string name="wifi_suggestion_imsi_privacy_exemption_confirmation_title">Confirm connection?</string>
    <!-- Confirmation dialog content for a connection to a SIM-based carrier network without IMSI privacy protection. -->
    <string name="wifi_suggestion_imsi_privacy_exemption_confirmation_content">If you connect, <xliff:g id="carrierName" example="xxxMobile">%s</xliff:g> Wi\u2011Fi networks may access or share a unique ID associated with your SIM. This may allow your device\u0027s location to be tracked.</string>
    <!-- Confirmation dialog action for allowing carrier specified in the dialog body -->
    <string name="wifi_suggestion_action_allow_imsi_privacy_exemption_confirmation">Connect</string>
    <!-- Confirmation dialog action for disallowing carrier specified in the dialog body -->
    <string name="wifi_suggestion_action_disallow_imsi_privacy_exemption_confirmation">Don\u0027t connect</string>



    <!--Notification title for Wi-Fi Wake onboarding. This is displayed the first time a user disables Wi-Fi with the feature enabled. -->
    <string name="wifi_wakeup_onboarding_title">Wi\u2011Fi will turn on automatically</string>
    <!--Notification subtext for Wi-Fi Wake onboarding.-->
    <string name="wifi_wakeup_onboarding_subtext">When you\'re near a high quality saved network</string>
    <!--Notification action to disable Wi-Fi Wake during onboarding.-->
    <string name="wifi_wakeup_onboarding_action_disable">Don\'t turn back on</string>
    <!--Notification title for when Wi-Fi Wake enables Wi-Fi.-->
    <string name="wifi_wakeup_enabled_title">Wi\u2011Fi turned on automatically</string>
    <!--Notification content for when Wi-Fi Wake enables Wi-Fi. %1$s is the SSID of the nearby saved network that triggered the wakeup. -->
    <string name="wifi_wakeup_enabled_content">You\u0027re near a saved network: <xliff:g id="network_ssid">%1$s</xliff:g></string>

     <!-- A notification is shown when a user's selected SSID is later disabled due to connectivity problems.  This is the notification's title / ticker. -->
     <string name="wifi_watchdog_network_disabled">Couldn\'t connect to Wi-Fi</string>
     <!-- A notification is shown when a user's selected SSID is later disabled due to connectivity problems.  The complete alert msg is: <hotspot name> + this string, i.e. "Linksys has a poor internet connection" -->
    <string name="wifi_watchdog_network_disabled_detailed">\u0020has a poor internet connection.</string>

    <!-- A notification is shown the first time a connection is attempted on an app owned AP -->
    <!-- title for this message -->
    <string name="wifi_connect_alert_title">Allow connection?</string>
    <!-- message explaining who is connecting to what -->
    <string name="wifi_connect_alert_message">Application %1$s would like to connect to Wifi Network %2$s</string>
    <!-- default application in case name can not be found -->
    <string name="wifi_connect_default_application">An application</string>

    <string name="accept">Accept</string>
    <string name="decline">Decline</string>
    <string name="ok">OK</string>

    <string name="wifi_p2p_invitation_sent_title">Invitation sent</string>
    <string name="wifi_p2p_invitation_to_connect_title">Invitation to connect</string>

    <string name="wifi_p2p_from_message">From: </string>
    <string name="wifi_p2p_to_message">To: </string>
    <string name="wifi_p2p_enter_pin_message">Type the required PIN: </string>
    <string name="wifi_p2p_show_pin_message">PIN: </string>

    <string name="wifi_p2p_frequency_conflict_message" product="tablet">The tablet will temporarily disconnect from Wi-Fi while it\'s connected to <xliff:g id="device_name">%1$s</xliff:g></string>
    <string name="wifi_p2p_frequency_conflict_message" product="tv">Your Android TV device will temporarily disconnect from Wi-Fi while it\'s connected to <xliff:g id="device_name">%1$s</xliff:g></string>
    <string name="wifi_p2p_frequency_conflict_message" product="default">The phone will temporarily disconnect from Wi-Fi while it\'s connected to <xliff:g id="device_name">%1$s</xliff:g></string>
    <!-- Dialog ok button-->
    <string name="dlg_ok">OK</string>

    <!-- Start of string constants used to inform the user that the current network may be failing to connect due to not supporting randomized MAC-->
    <string name="wifi_cannot_connect_with_randomized_mac_title">Can\'t connect to <xliff:g id="ssid">%1$s</xliff:g></string>
    <string name="wifi_cannot_connect_with_randomized_mac_message">Tap to change privacy settings and retry</string>
    <string name="wifi_disable_mac_randomization_dialog_title">Change privacy setting?</string>
    <string name="wifi_disable_mac_randomization_dialog_message"> To connect, <xliff:g id="ssid">%1$s</xliff:g> needs to use your device MAC address, a unique identifier. Currently, your privacy setting for this network uses a randomized identifier.
        \n\nThis change may allow your device\'s location to be tracked by nearby devices. </string>
    <string name="wifi_disable_mac_randomization_dialog_confirm_text">Change setting</string>
    <string name="wifi_disable_mac_randomization_dialog_success">Setting updated. Try connecting again.</string>
    <string name="wifi_disable_mac_randomization_dialog_failure">Can\'t change privacy setting</string>
    <string name="wifi_disable_mac_randomization_dialog_network_not_found">Network not found</string>
    <!-- End of string constants used to inform the user that the current network may be failing to connect due to not supporting randomized MAC-->

    <!-- A notification is shown when eap failure happens. It should be overridden by carrier-specific overlays. An empty string will result in no notification shown.-->
    <!-- Note: the :::integer::: is a carrier identifier - it is not to be translated! -->
    <string name="wifi_eap_error_message_code_32756"><xliff:g id="ssid">%1$s</xliff:g> : EAP authentication error 32756</string>
    <string-array name="wifi_eap_error_message_code_32756_carrier_overrides">
        <item><xliff:g id="carrier_id_prefix">:::1839:::</xliff:g></item>
    </string-array>
    <string name="wifi_eap_error_message_code_32760"><xliff:g id="ssid">%1$s</xliff:g> : EAP authentication error 32760</string>
    <string-array name="wifi_eap_error_message_code_32760_carrier_overrides">
      <item><xliff:g id="carrier_id_prefix">:::1839:::</xliff:g><xliff:g id="ssid">%1$s</xliff:g> : You can\u2019t connect to Verizon Wi-Fi Access from outside the Verizon coverage area. (Error = 32760)</item>
    </string-array>
    <string name="wifi_eap_error_message_code_32761"><xliff:g id="ssid">%1$s</xliff:g> : EAP authentication error 32761</string>
    <string-array name="wifi_eap_error_message_code_32761_carrier_overrides">
      <item><xliff:g id="carrier_id_prefix">:::1839:::</xliff:g><xliff:g id="ssid">%1$s</xliff:g> : You are not subscribed to Verizon Wi-Fi Access. Please call us at 800-922-0204. (Error = 32761)</item>
    </string-array>
    <string name="wifi_eap_error_message_code_32762"><xliff:g id="ssid">%1$s</xliff:g> : EAP authentication error 32762</string>
    <string-array name="wifi_eap_error_message_code_32762_carrier_overrides">
      <item><xliff:g id="carrier_id_prefix">:::1839:::</xliff:g><xliff:g id="ssid">%1$s</xliff:g> : There is a problem with your Verizon Wi-Fi Access account. Please call us at 800-922-0204. (Error = 32762)</item>
    </string-array>
    <string name="wifi_eap_error_message_code_32763"><xliff:g id="ssid">%1$s</xliff:g> : EAP authentication error 32763</string>
    <string-array name="wifi_eap_error_message_code_32763_carrier_overrides">
      <item><xliff:g id="carrier_id_prefix">:::1839:::</xliff:g><xliff:g id="ssid">%1$s</xliff:g> : You are already connected to Verizon Wi-Fi Access. (Error = 32763)</item>
    </string-array>
    <string name="wifi_eap_error_message_code_32764"><xliff:g id="ssid">%1$s</xliff:g> : EAP authentication error 32764</string>
    <string-array name="wifi_eap_error_message_code_32764_carrier_overrides">
      <item><xliff:g id="carrier_id_prefix">:::1839:::</xliff:g><xliff:g id="ssid">%1$s</xliff:g> : There is a problem connecting you to Verizon Wi-Fi Access. Please call us at 800-922-0204. (Error = 32764)</item>
    </string-array>
    <string name="wifi_eap_error_message_code_32765"><xliff:g id="ssid">%1$s</xliff:g> : EAP authentication error 32765</string>
    <string-array name="wifi_eap_error_message_code_32765_carrier_overrides">
      <item><xliff:g id="carrier_id_prefix">:::1839:::</xliff:g><xliff:g id="ssid">%1$s</xliff:g> : There is a problem with your Verizon Wi-Fi Access account. Please call us at 800-922-0204. (Error = 32765)</item>
    </string-array>
    <string name="wifi_eap_error_message_code_32766"><xliff:g id="ssid">%1$s</xliff:g> : EAP authentication error 32766</string>
    <string-array name="wifi_eap_error_message_code_32766_carrier_overrides">
      <item><xliff:g id="carrier_id_prefix">:::1839:::</xliff:g><xliff:g id="ssid">%1$s</xliff:g> : Verizon Wi-Fi Access is not available from your location. Try again later or try from a different location. (Error = 32766)</item>
    </string-array>
    <string name="wifi_eap_error_message_code_32767"><xliff:g id="ssid">%1$s</xliff:g> : EAP authentication error 32767</string>
    <string-array name="wifi_eap_error_message_code_32767_carrier_overrides">
      <item><xliff:g id="carrier_id_prefix">:::1839:::</xliff:g><xliff:g id="ssid">%1$s</xliff:g> : There is a problem connecting you to Verizon Wi-Fi Access. Try again later or try from a different location.</item>
    </string-array>
    <string name="wifi_eap_error_message_code_16384"><xliff:g id="ssid">%1$s</xliff:g> : EAP authentication error 16384</string>
    <string-array name="wifi_eap_error_message_code_16384_carrier_overrides">
      <item><xliff:g id="carrier_id_prefix">:::1839:::</xliff:g><xliff:g id="ssid">%1$s</xliff:g> : There is a problem connecting you to Verizon Wi-Fi Access due to error 16384.</item>
    </string-array>
    <string name="wifi_eap_error_message_code_16385"><xliff:g id="ssid">%1$s</xliff:g> : EAP authentication error 16385</string>
    <string-array name="wifi_eap_error_message_code_16385_carrier_overrides">
      <item><xliff:g id="carrier_id_prefix">:::1839:::</xliff:g><xliff:g id="ssid">%1$s</xliff:g> : There is a problem connecting you to Verizon Wi-Fi Access due to error 16385.</item>
    </string-array>
    <string name="wifi_eap_error_message_unknown_error_code"><xliff:g id="ssid">%1$s</xliff:g> : EAP authentication error, unknown error code</string>
    <string-array name="wifi_eap_error_message_unknown_error_code_carrier_overrides">
      <item><xliff:g id="carrier_id_prefix">:::1839:::</xliff:g><xliff:g id="ssid">%1$s</xliff:g> : There is a problem connecting you to Verizon Wi-Fi Access.</item>
    </string-array>


    <!-- A notification is shown when softap auto shutdown timeout expired. It should be overridden by carrier-specific overlays. -->
    <string name="wifi_softap_auto_shutdown_timeout_expired_title">Hotspot turned off</string>
    <string name="wifi_softap_auto_shutdown_timeout_expired_summary">No devices connected. Tap to modify.</string>

    <!-- A notification is shown when eap-sim/aka/aka' wifi network is disconnected due to sim removal -->
    <string name="wifi_sim_required_title">Wi\u2011Fi disconnected</string>
    <string name="wifi_sim_required_message">To connect to <xliff:g id="ssid">%1$s</xliff:g>, insert a <xliff:g id="carrier_name">%2$s</xliff:g> SIM</string>

    <!-- External approver for interface priority calls. -->
    <string name="wifi_interface_priority_title"><xliff:g id="app">%1$s</xliff:g> wants to use a networking resource</string>
    <!-- Note: additional available arguments for customized title and message (not necessarily used in default string):
          %1$s: requestor application name
          %2$s: requested interface name
          %3$s: impacted application names
          %4$s: impacted interface names
     -->
    <string name="wifi_interface_priority_message">This may cause problems for <xliff:g id="apps">%3$s</xliff:g>.</string>
    <string name="wifi_interface_priority_message_plural">This may cause problems for these apps: <xliff:g id="apps">%3$s</xliff:g>.</string>
    <string name="wifi_interface_priority_approve">Allow</string>
    <string name="wifi_interface_priority_reject">Don\'t allow</string>
    <string name="wifi_interface_priority_interface_name_sta">STA</string>
    <string name="wifi_interface_priority_interface_name_ap">Wi\u2011Fi Hotspot</string>
    <string name="wifi_interface_priority_interface_name_ap_bridge">Wi\u2011Fi Hotspot</string>
    <string name="wifi_interface_priority_interface_name_p2p">Wi\u2011Fi Direct</string>
    <string name="wifi_interface_priority_interface_name_nan">Wi\u2011Fi Aware</string>

    <!-- Trust On First Use dialog and notification text. -->
    <string name="wifi_ca_cert_dialog_title">Is this network trusted?</string>
    <string name="wifi_ca_cert_dialog_continue_text">Yes, connect</string>
    <string name="wifi_ca_cert_dialog_abort_text">No, don\'t connect</string>
    <string name="wifi_ca_cert_dialog_message_hint">Only allow this network to connect if the information below looks correct.\n\n</string>
    <string name="wifi_ca_cert_dialog_message_server_name_text">Server Name:\n<xliff:g id="value">%1$s</xliff:g>\n\n</string>
    <string name="wifi_ca_cert_dialog_message_issuer_name_text">Issuer Name:\n<xliff:g id="value">%1$s</xliff:g>\n\n</string>
    <string name="wifi_ca_cert_dialog_message_organization_text">Organization:\n<xliff:g id="value">%1$s</xliff:g>\n\n</string>
    <string name="wifi_ca_cert_dialog_message_contact_text">Contact:\n<xliff:g id="value">%1$s</xliff:g>\n\n</string>
    <string name="wifi_ca_cert_dialog_message_signature_name_text">Signature:\n<xliff:g id="value">%1$s</xliff:g>\n\n</string>
    <string name="wifi_ca_cert_notification_title">Network needs to be verified</string>
    <string name="wifi_ca_cert_notification_message">Review network details for <xliff:g id="ssid">%1$s</xliff:g> before connecting. Tap to continue.</string>
    <string name="wifi_ca_cert_failed_to_install_ca_cert">Certificate installation failed.</string>
    <string name="wifi_tofu_invalid_cert_chain_title">Can\'t connect to <xliff:g id="value">%1$s</xliff:g></string>
    <string name="wifi_tofu_invalid_cert_chain_message">The server certificate chain is invalid.</string>
    <string name="wifi_tofu_invalid_cert_chain_ok_text">OK</string>

    <!-- Legacy EAP network dialog and notification text on Pre-T devices. -->
    <string name="wifi_ca_cert_dialog_preT_title">Can\'t verify this network</string>
    <string name="wifi_ca_cert_dialog_preT_continue_text">Connect anyway</string>
    <string name="wifi_ca_cert_dialog_preT_abort_text">Don\'t connect</string>
    <string name="wifi_ca_cert_dialog_preT_message_hint">The network <xliff:g id="ssid">%1$s</xliff:g> is missing a certificate.</string>
    <string name="wifi_ca_cert_dialog_preT_message_link">Learn how to add certificates</string>
    <string name="wifi_ca_cert_notification_preT_title">Can\'t verify this network</string>
    <string name="wifi_ca_cert_notification_preT_message">The network <xliff:g id="ssid">%1$s</xliff:g> is missing a certificate. Tap to learn how to add certificates.</string>
    <string name="wifi_ca_cert_notification_preT_continue_text">Connect anyway</string>
    <string name="wifi_ca_cert_notification_preT_abort_text">Don\'t connect</string>

    <!-- User-confirmation dialog for pre-Q apps enabling Wi-Fi. -->
    <string name="wifi_enable_request_dialog_title">Allow <xliff:g id="app_name" example="App123">%1$s</xliff:g> to turn on Wi\u2011Fi?</string>
    <string name="wifi_enable_request_dialog_message">You can turn off Wi\u2011Fi in Quick Settings</string>
    <string name="wifi_enable_request_dialog_positive_button">Allow</string>
    <string name="wifi_enable_request_dialog_negative_button">Don\u0027t allow</string>

    <!-- Notifying the user that the device will remember Wi-Fi state in APM. -->
    <string name="wifi_enabled_apm_first_time_title">Wi\u2011Fi on in airplane mode</string>
    <string name="wifi_enabled_apm_first_time_message">If you keep Wi\u2011Fi on, it will stay on the next time you\'re in airplane mode</string>
    <string name="apm_enabled_first_time_title">Wi\u2011Fi stays on</string>
<<<<<<< HEAD
    <string name="apm_enabled_first_time_message">Your phone will keep Wi\u2011Fi on in airplane mode, unless you turn it off while in this mode</string>

    <!-- Dialog for connecting to a network with only disabled type BSSes. -->
    <string name="wifi_network_disabled_by_admin_title">Unavailable Network</string>
    <string name="wifi_network_disabled_by_admin_message"><xliff:g id="ssid">%1$s</xliff:g> is disabled by your administrator.</string>
    <string name="wifi_network_disabled_by_admin_button">Close</string>
=======
    <string name="apm_enabled_first_time_message">Your phone remembers to keep Wi\u2011Fi on in airplane mode. To change this, turn off Wi\u2011Fi.</string>
>>>>>>> ceb223fb
</resources><|MERGE_RESOLUTION|>--- conflicted
+++ resolved
@@ -239,14 +239,10 @@
     <string name="wifi_enabled_apm_first_time_title">Wi\u2011Fi on in airplane mode</string>
     <string name="wifi_enabled_apm_first_time_message">If you keep Wi\u2011Fi on, it will stay on the next time you\'re in airplane mode</string>
     <string name="apm_enabled_first_time_title">Wi\u2011Fi stays on</string>
-<<<<<<< HEAD
-    <string name="apm_enabled_first_time_message">Your phone will keep Wi\u2011Fi on in airplane mode, unless you turn it off while in this mode</string>
+    <string name="apm_enabled_first_time_message">Your phone remembers to keep Wi\u2011Fi on in airplane mode. To change this, turn off Wi\u2011Fi.</string>
 
     <!-- Dialog for connecting to a network with only disabled type BSSes. -->
     <string name="wifi_network_disabled_by_admin_title">Unavailable Network</string>
     <string name="wifi_network_disabled_by_admin_message"><xliff:g id="ssid">%1$s</xliff:g> is disabled by your administrator.</string>
     <string name="wifi_network_disabled_by_admin_button">Close</string>
-=======
-    <string name="apm_enabled_first_time_message">Your phone remembers to keep Wi\u2011Fi on in airplane mode. To change this, turn off Wi\u2011Fi.</string>
->>>>>>> ceb223fb
 </resources>