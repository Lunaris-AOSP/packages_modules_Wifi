--- conflicted
+++ resolved
@@ -32,9 +32,7 @@
         "mobly-snippet-lib",
     ],
     min_sdk_version: "30",
-<<<<<<< HEAD
     target_sdk_version: "35",
-=======
 }
 
 android_test {
@@ -52,5 +50,4 @@
         "mobly-snippet-lib",
     ],
     min_sdk_version: "30",
->>>>>>> 530a3ee5
 }